//*********************************************************
// Copyright (c) Microsoft. All rights reserved.
// Licensed under the MIT license. See LICENSE file in the project root for full license information.
//*********************************************************

package com.microsoft.kafkaavailability;

import com.microsoft.kafkaavailability.discovery.CommonUtils;
import com.microsoft.kafkaavailability.discovery.Constants;
import com.microsoft.kafkaavailability.discovery.CuratorClient;
import com.microsoft.kafkaavailability.discovery.CuratorManager;
import com.microsoft.kafkaavailability.properties.AppProperties;
import com.microsoft.kafkaavailability.properties.MetaDataManagerProperties;
import com.microsoft.kafkaavailability.threads.AvailabilityThread;
import com.microsoft.kafkaavailability.threads.ConsumerThread;
import com.microsoft.kafkaavailability.threads.LeaderInfoThread;
import com.microsoft.kafkaavailability.threads.ProducerThread;
import org.apache.commons.cli.*;
import org.apache.curator.framework.CuratorFramework;
import org.apache.curator.framework.imps.CuratorFrameworkState;
import org.apache.log4j.MDC;
import org.slf4j.Logger;
import org.slf4j.LoggerFactory;

import java.io.IOException;
import java.util.Arrays;
import java.util.List;
import java.util.concurrent.Phaser;

/***
 * Sends a canary message to every topic and partition in Kafka.
 * Reads data from the tail of every topic and partition in Kafka
 * Reports the availability and latency metrics for the above operations.
 * Availability is defined as the percentage of total partitions that respond to each operation.
 */
public class App {
    final static Logger m_logger = LoggerFactory.getLogger(App.class);

    static int m_sleepTime = 30000;
    static AppProperties appProperties;
    static MetaDataManagerProperties metaDataProperties;
    static List<String> listServers;

    private static String registrationPath = Constants.DEFAULT_REGISTRATION_ROOT;
    private static String ip = CommonUtils.getIpAddress();
    private static String computerName = CommonUtils.getComputerName();
    private static String serviceSpec = "";

    public static void main(String[] args) throws IOException, MetaDataManagerException, InterruptedException {
        m_logger.info("Starting KafkaAvailability Tool");
        IPropertiesManager appPropertiesManager = new PropertiesManager<>("appProperties.json", AppProperties.class);
        IPropertiesManager metaDataPropertiesManager = new PropertiesManager<>("metadatamanagerProperties.json", MetaDataManagerProperties.class);
        appProperties = (AppProperties) appPropertiesManager.getProperties();
        metaDataProperties = (MetaDataManagerProperties) metaDataPropertiesManager.getProperties();
        Options options = new Options();
        options.addOption("r", "run", true, "Number of runs. Don't use this argument if you want to run infinitely.");
        options.addOption("s", "sleep", true, "Time (in milliseconds) to sleep between each run. Default is 30000");
        options.addOption("c", "cluster", true, "Cluster name. will pull from here if appProperties is null");

        CommandLineParser parser = new DefaultParser();
        HelpFormatter formatter = new HelpFormatter();
        final CuratorFramework curatorFramework = CuratorClient.getCuratorFramework(metaDataProperties.zooKeeperHosts);

        try {
            // parse the command line arguments
            CommandLine line = parser.parse(options, args);
            int howManyRuns;

            if(appProperties.environmentName == null || appProperties.environmentName.equals("")) {
<<<<<<< HEAD
                if (line.hasOption("cluster")) {
                    appProperties.environmentName = line.getOptionValue("cluster");
                } else {
                    throw new IllegalArgumentException("cluster name must be provided either on the command line or in the app properties");
                }
            }

=======
                if(line.hasOption("cluster")) {
                    appProperties.environmentName = line.getOptionValue("cluster");   
                } else {
                    throw new IllegalArgumentException("cluster name must be provided either on the command line or in the app properties");
                }
            } 
            
>>>>>>> 5f444928
            MDC.put("cluster", appProperties.environmentName);

            MDC.put("computerName", computerName);
            CuratorManager curatorManager = CallRegister(curatorFramework);

            if (line.hasOption("sleep")) {
                m_sleepTime = Integer.parseInt(line.getOptionValue("sleep"));
            }

            if (line.hasOption("run")) {
                howManyRuns = Integer.parseInt(line.getOptionValue("run"));
                for (int i = 0; i < howManyRuns; i++) {
                    waitForChanges(curatorManager);
                    RunOnce(curatorFramework);
                    Thread.sleep(m_sleepTime);
                }
            } else {
                while (true) {
                    waitForChanges(curatorManager);
                    RunOnce(curatorFramework);
                    Thread.sleep(m_sleepTime);
                }
            }
        } catch (ParseException exp) {
            // oops, something went wrong
            m_logger.error("Parsing failed.  Reason: " + exp.getMessage());
            formatter.printHelp("KafkaAvailability", options);
        } catch (Exception e) {
            m_logger.error(e.getMessage(), e);
        }
        //used to run shutdown hooks before the program quits. The shutdown hooks (if properly set up) take care of doing all necessary shutdown ceremonies such as closing files, releasing resources etc.
        System.exit(0);
    }


    private static CuratorManager CallRegister(final CuratorFramework curatorFramework) throws Exception {
        int port = ((int) (65535 * Math.random()));
        serviceSpec = ip + ":" + Integer.valueOf(port).toString();

        String basePath = new StringBuilder().append(registrationPath).toString();
        m_logger.info("Creating client, KAT in the Environment:" + appProperties.environmentName);

        final CuratorManager curatorManager = new CuratorManager(curatorFramework, basePath, ip, serviceSpec);

        try {
            curatorManager.registerLocalService();

            Runtime.getRuntime().addShutdownHook(new Thread() {

                @Override
                public void run() {
                    m_logger.info("Normal shutdown executing.");
                    curatorManager.unregisterService();
                    if (curatorFramework != null && (curatorFramework.getState().equals(CuratorFrameworkState.STARTED) || curatorFramework.getState().equals(CuratorFrameworkState.LATENT))) {
                        curatorFramework.close();
                    }
                }
            });
        } catch (Exception e) {
            m_logger.error(e.getMessage(), e);
        }
        return curatorManager;
    }

    private static void waitForChanges(CuratorManager curatorManager) throws Exception {

        try {
            //wait for rest clients to warm up.
            Thread.sleep(5000);
            listServers = curatorManager.listServiceInstance();
            m_logger.info("Environment Name:" + appProperties.environmentName + ". List of KAT Clients:" + Arrays.toString(listServers.toArray()));

            curatorManager.verifyRegistrations();
        } catch (Exception e) {
                /*                 * Something bad did happen, but carry on
                 */
            m_logger.error(e.getMessage(), e);
        }
    }

    private static void RunOnce(CuratorFramework curatorFramework) throws IOException, MetaDataManagerException {

        /** The phaser is a nice synchronization barrier. */
        final Phaser phaser = new Phaser(1) {
            /**
             *
             * Every time before advancing to next phase overridden
             * onAdvance() method is called and returns either true or false.
             * onAdvance() is invoked when all threads reached the synchronization barrier. It returns true if the
             * phaser should terminate, false if phaser should continue with next phase. When terminated: (1) attempts
             * to register new parties have no effect and (2) synchronization methods immediately return without waiting
             * for advance. When continue:
             *
             * <pre>
             *       -> set unarrived parties = registered parties
             *       -> set arrived parties = 0
             *       -> set phase = phase + 1
             * </pre>
             *
             * This causes another iteration for all thread parties in a new phase (cycle).
             *
             */
            protected boolean onAdvance(int phase, int registeredParties) {
                m_logger.info("onAdvance() method" + " -> Registered: " + getRegisteredParties() + " - Unarrived: "
                        + getUnarrivedParties() + " - Arrived: " + getArrivedParties() + " - Phase: " + getPhase());

            /*return true after completing phase-1 or
            * if  number of registeredParties become 0
            */

                if (phase == 0) {
                    m_logger.info("onAdvance() method, returning true, hence phaser will terminate");
                    return true;
                } else {
                    m_logger.info("onAdvance() method, returning false, hence phaser will continue");
                    return false;
                }
            }
        };

        //default to 1 minute, if not configured
        long producerThreadSleepTime = (appProperties.producerThreadSleepTime > 0 ? appProperties.producerThreadSleepTime : 60000);

        //default to 1 minute, if not configured
        long availabilityThreadSleepTime = (appProperties.availabilityThreadSleepTime > 0 ? appProperties.availabilityThreadSleepTime : 60000);

        //default to 5 minutes, if not configured
        long leaderInfoThreadSleepTime = (appProperties.leaderInfoThreadSleepTime > 0 ? appProperties.leaderInfoThreadSleepTime : 300000);

        //default to 5 minutes, if not configured
        long consumerThreadSleepTime = (appProperties.consumerThreadSleepTime > 0 ? appProperties.consumerThreadSleepTime : 300000);

        Thread leaderInfoThread = new Thread(new LeaderInfoThread(phaser, curatorFramework, leaderInfoThreadSleepTime), "LeaderInfoThread-1");

        Thread producerThread = new Thread(new ProducerThread(phaser, curatorFramework, producerThreadSleepTime, appProperties.environmentName), "ProducerThread-1");
        Thread availabilityThread = new Thread(new AvailabilityThread(phaser, curatorFramework, availabilityThreadSleepTime, appProperties.environmentName), "AvailabilityThread-1");
        Thread consumerThread = new Thread(new ConsumerThread(phaser, curatorFramework, listServers, serviceSpec, appProperties.environmentName, consumerThreadSleepTime), "ConsumerThread-1");

        leaderInfoThread.start();
        producerThread.start();
        availabilityThread.start();
        consumerThread.start();

        CommonUtils.dumpPhaserState("Before main thread arrives and deregisters", phaser);
        //Wait for the consumer thread to finish, Rest other thread keep running while the consumer thread is executing.
        while (!phaser.isTerminated()) {
            //get current phase
            int currentPhase = phaser.getPhase();
                  /*arriveAndAwaitAdvance() will cause thread to wait until current phase
                   * has been completed i.e. until all registered threads
                   * call arriveAndAwaitAdvance()
                   */
            phaser.arriveAndAwaitAdvance();
            m_logger.info("------Phase-" + currentPhase + " has been COMPLETED----------");
        }

        /**
         * When the final party for a given phase arrives, onAdvance() is invoked and the phase advances. The
         * "face advances" means that all threads reached the barrier and therefore all threads are synchronized and can
         * continue processing.
         */

        /**
         * The arrival and deregistration of the main thread allows the other threads to start working. This is because
         * now the registered parties equal the arrived parties.
         */
        // deregistering the main thread
        phaser.arriveAndDeregister();
        //CommonUtils.dumpPhaserState("After main thread arrived and deregistered", phaser);

        m_logger.info("All Finished.");
    }
}<|MERGE_RESOLUTION|>--- conflicted
+++ resolved
@@ -67,15 +67,6 @@
             int howManyRuns;
 
             if(appProperties.environmentName == null || appProperties.environmentName.equals("")) {
-<<<<<<< HEAD
-                if (line.hasOption("cluster")) {
-                    appProperties.environmentName = line.getOptionValue("cluster");
-                } else {
-                    throw new IllegalArgumentException("cluster name must be provided either on the command line or in the app properties");
-                }
-            }
-
-=======
                 if(line.hasOption("cluster")) {
                     appProperties.environmentName = line.getOptionValue("cluster");   
                 } else {
@@ -83,7 +74,6 @@
                 }
             } 
             
->>>>>>> 5f444928
             MDC.put("cluster", appProperties.environmentName);
 
             MDC.put("computerName", computerName);
