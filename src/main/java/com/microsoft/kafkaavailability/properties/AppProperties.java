//*********************************************************
// Copyright (c) Microsoft. All rights reserved.
// Licensed under the MIT license. See LICENSE file in the project root for full license information.
//*********************************************************
/**
 * Created by Akshat Kaul
 */
package com.microsoft.kafkaavailability.properties;

import java.util.List;

public class AppProperties
{
    public String environmentName;
    public String sqlConnectionString;
<<<<<<< HEAD
    public String graphiteServerString;
    public String graphiteMetricPrefix;
    public boolean reportKafkaIPAvailability;
=======
>>>>>>> 5f444928
    public boolean reportKafkaGTMAvailability;
    public String kafkaGTMIP;
    public boolean sendProducerAvailability;
    public boolean sendConsumerAvailability;
    public boolean sendProducerTopicAvailability;
    public boolean sendConsumerTopicAvailability;
    public boolean sendProducerLatency;
    public boolean sendGTMAvailabilityLatency;
    public boolean sendConsumerLatency;
    public boolean sendProducerTopicLatency;
    public boolean sendConsumerTopicLatency;
    public boolean sendProducerPartitionLatency;
    public boolean sendConsumerPartitionLatency;
    public long producerThreadSleepTime;
    public long consumerThreadSleepTime;
    public long leaderInfoThreadSleepTime;
    public long availabilityThreadSleepTime;
    public int reportInterval;
    public long consumerPartitionTimeoutInSeconds;
    public long consumerTopicTimeoutInSeconds;
}<|MERGE_RESOLUTION|>--- conflicted
+++ resolved
@@ -13,12 +13,9 @@
 {
     public String environmentName;
     public String sqlConnectionString;
-<<<<<<< HEAD
     public String graphiteServerString;
     public String graphiteMetricPrefix;
     public boolean reportKafkaIPAvailability;
-=======
->>>>>>> 5f444928
     public boolean reportKafkaGTMAvailability;
     public String kafkaGTMIP;
     public boolean sendProducerAvailability;
