--- conflicted
+++ resolved
@@ -163,15 +163,11 @@
         if (m_mDProps.useWhiteList) {
             //Restricts the metata to specific topics only
             //topics.addAll(m_mDProps.topicsWhitelist);
-<<<<<<< HEAD
-        }
-
+        }
         try {
             m_brokerIds = getBrokerList(true);
         } catch (Exception e) {
             m_logger.error(e.toString());
-=======
->>>>>>> 9c8d803b
         }
         TopicMetadataRequest req = new TopicMetadataRequest(topics);
         List<kafka.javaapi.TopicMetadata> allMetaData = new ArrayList<kafka.javaapi.TopicMetadata>();
