--- conflicted
+++ resolved
@@ -143,28 +143,12 @@
         final SlidingWindowReservoir gtmAvailabilityLatencyWindow = new SlidingWindowReservoir(windowSize);
         Histogram histogramGTMAvailabilityLatency = new Histogram(gtmAvailabilityLatencyWindow);
         MetricNameEncoded gtmAvailabilityLatency = new MetricNameEncoded("KafkaGTMIP.Availability.Latency", "all");
-<<<<<<< HEAD
+
         if (!metrics.getNames().contains(gtmAvailabilityLatency.fullPath)) {
-            if (appProperties.sendGTMAvailabilityLatency && !CommonUtils.isNullorEmptyorWhitespace(appProperties.kafkaGTMIP))
+            if (appProperties.sendGTMAvailabilityLatency && !gtmList.isEmpty())
                 metrics.register(gtmAvailabilityLatency.fullPath, histogramGTMAvailabilityLatency);
         }
 
-        final SlidingWindowReservoir IPAvailabilityLatencyWindow = new SlidingWindowReservoir(windowSize);
-        Histogram histogramIPAvailabilityLatency = new Histogram(IPAvailabilityLatencyWindow);
-        MetricNameEncoded ipAvailabilityLatency = new MetricNameEncoded("KafkaIP.Availability.Latency", "all");
-        if (!metrics.getNames().contains(ipAvailabilityLatency.fullPath)) {
-            if (appProperties.sendIPAvailabilityLatency && !CommonUtils.isNullorEmptyorWhitespace(appProperties.kafkaClusterIP))
-                metrics.register(ipAvailabilityLatency.fullPath, histogramIPAvailabilityLatency);
-        }
-
-        m_logger.info("Starting KafkaIP prop check." + appProperties.reportKafkaIPAvailability);
-=======
-        if (!metrics.getNames().contains(new Gson().toJson(gtmAvailabilityLatency))) {
-            if (appProperties.sendGTMAvailabilityLatency && !gtmList.isEmpty())
-                metrics.register(new Gson().toJson(gtmAvailabilityLatency), histogramGTMAvailabilityLatency);
-        }
-
->>>>>>> 5f444928
         m_logger.info("Starting KafkaGTM (VIP) prop check." + appProperties.reportKafkaGTMAvailability);
 
         for (String gtm : gtmList) {
@@ -197,18 +181,8 @@
         }
 
         m_logger.info("done with VIP prop check.");
-<<<<<<< HEAD
-        if (appProperties.reportKafkaIPAvailability && !CommonUtils.isNullorEmptyorWhitespace(appProperties.kafkaClusterIP)) {
-            m_logger.info("About to report kafkaClusterIPAvailability-- TryCount:" + clusterIPStatusTryCount + " FailCount:" + clusterIPStatusFailCount);
-            MetricNameEncoded kafkaClusterIPAvailability = new MetricNameEncoded("KafkaIP.Availability", "all");
-            if (!metrics.getNames().contains(kafkaClusterIPAvailability.fullPath)) {
-                metrics.register(kafkaClusterIPAvailability.fullPath, new AvailabilityGauge(clusterIPStatusTryCount, clusterIPStatusTryCount - clusterIPStatusFailCount));
-            }
-        }
-        if (appProperties.reportKafkaGTMAvailability && !CommonUtils.isNullorEmptyorWhitespace(appProperties.kafkaGTMIP)) {
-=======
+
         if (appProperties.reportKafkaGTMAvailability && !gtmList.isEmpty()) {
->>>>>>> 5f444928
             m_logger.info("About to report kafkaGTMIPAvailability-- TryCount:" + gtmIPStatusTryCount + " FailCount:" + gtmIPStatusFailCount);
             MetricNameEncoded kafkaGTMIPAvailability = new MetricNameEncoded("KafkaGTMIP.Availability", "all");
             if (!metrics.getNames().contains(kafkaGTMIPAvailability.fullPath)) {
