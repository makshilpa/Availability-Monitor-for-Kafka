//*********************************************************
// Copyright (c) Microsoft. All rights reserved.
// Licensed under the MIT license. See LICENSE file in the project root for full license information.
//*********************************************************

package com.microsoft.kafkaavailability;

import com.microsoft.kafkaavailability.properties.ConsumerProperties;
import kafka.api.FetchRequest;
import kafka.api.FetchRequestBuilder;
import kafka.api.PartitionOffsetRequestInfo;
import kafka.common.ErrorMapping;
import kafka.common.TopicAndPartition;
import kafka.javaapi.*;
import kafka.message.MessageAndOffset;
import org.slf4j.Logger;
import org.slf4j.LoggerFactory;

import java.io.UnsupportedEncodingException;
import java.nio.ByteBuffer;
import java.util.ArrayList;
import java.util.Collections;
import java.util.HashMap;
import java.util.List;
import java.util.Map;

/***
 * Responsible for consuming data from the tail of specified topics and partitions in Kafka
 */
public class Consumer implements IConsumer {
    IPropertiesManager<ConsumerProperties> m_propManager;
    ConsumerProperties m_consumerProperties;
    private IMetaDataManager m_metaDataManager;
    private final Logger logger = LoggerFactory.getLogger(Consumer.class);

    /**
     * Attempts at fetching data from Kafka before stating error.
     */
    private static final int KAFKA_MAX_READ_ERRORS = 5;

    /**     * Attempts at retrieving data for a new lead broker before stating error.
     */
    private static final int NEW_LEADER_TRIES = 3;

    /**     * Milliseconds to sleep whilst waiting for new lead broker to sync with Zookeeper.
     */
    private static final int NEW_LEADER_PAUSE_MS = 1000;


    public Consumer(IPropertiesManager<ConsumerProperties> propManager, IMetaDataManager metaDataManager)

    {
        m_propManager = propManager;
        m_consumerProperties = propManager.getProperties();
        m_metaDataManager = metaDataManager;
    }

    private List<String> m_replicaBrokers = new ArrayList<String>();

    public Consumer() {
        m_replicaBrokers = new ArrayList<String>();
    }

    /***
     * Consume the last message in the specified topic and partition
     *
     * @param a_topic     topic name
     * @param a_partition partition id
     * @throws Exception if it cannot find metadata for topic and partition, cannot find leader or if fetch size is too small.
     */
    @Override
    public void ConsumeFromTopicPartition(String a_topic, int a_partition) throws Exception {
        // find the meta data about the topic and partition we are interested in

        PartitionMetadata metadata = findLeader(m_metaDataManager.getBrokerList(false), m_consumerProperties.port, a_topic, a_partition);
        if (metadata == null) {
            throw new Exception("Cannot find metadata for Topic and Partition. Exiting");
        }
        if (metadata.leader() == null) {
<<<<<<< HEAD
            throw new Exception("Cannnot find Leader for Topic and Partition. Exiting");
=======
            throw new Exception("Cannot find Leader for Topic and Partition. Exiting");
>>>>>>> 3ae094c8
        }
        String leadBroker = metadata.leader().host();
        String clientName = "Client_" + a_topic + "_" + a_partition;

        kafka.javaapi.consumer.SimpleConsumer consumer = new kafka.javaapi.consumer.SimpleConsumer(leadBroker, m_consumerProperties.port, m_consumerProperties.soTimeout, m_consumerProperties.bufferSize, clientName);
        long readOffset = getLastOffset(consumer, a_topic, a_partition, kafka.api.OffsetRequest.EarliestTime(), clientName);

        int numErrors = 0;
        int maxReads = m_consumerProperties.maxReads;
        while (maxReads > 0) {
            if (consumer == null) {
                consumer = new kafka.javaapi.consumer.SimpleConsumer(leadBroker, m_consumerProperties.port, m_consumerProperties.soTimeout, m_consumerProperties.bufferSize, clientName);
            }
            FetchRequest req = new FetchRequestBuilder()
                    .clientId(clientName)
                    .addFetch(a_topic, a_partition, readOffset, m_consumerProperties.fetchSize) // Note: this fetchSize of 100000 might need to be increased if large batches are written to Kafka
                    .build();
            logger.debug("Reading " + m_consumerProperties.fetchSize
                    + " from Kafka broker " + leadBroker + ":" + m_consumerProperties.port
                    + " with offset " + readOffset);

            FetchResponse fetchResponse = consumer.fetch(req);

            if (fetchResponse.hasError()) {
                numErrors++;
                // Something went wrong!
                short code = fetchResponse.errorCode(a_topic, a_partition);
                logger.error("Error fetching data from the Broker:" + leadBroker + " Reason: " + code);
                KafkaError error = KafkaError.getError(code);

                String message = "Error fetching data from [" + a_partition + "] for topic [" + a_topic + "]: [" + error + "]";
                logger.error(message);

                if (numErrors > KAFKA_MAX_READ_ERRORS) {
                    logger.info("Kafka consumer reached maximum number of read errors, aborting read");
                    break;
                }

                if (code == ErrorMapping.OffsetOutOfRangeCode()) {
                    // We asked for an invalid offset. For simple case ask for the last element to reset
                    long invalidReadOffset = readOffset;
                    readOffset = getLastOffset(consumer, a_topic, a_partition, kafka.api.OffsetRequest.LatestTime(), clientName);
                    logger.error("Consumer requested an invalid offset " + invalidReadOffset + ". Resetting to " + readOffset);
                    continue;
                }
                consumer.close();
                consumer = null;
                try {
                    logger.debug("Consumer encountered an error with latest fetch. Attempting to find new leader");
                    leadBroker = findNewLeader(leadBroker, a_topic, a_partition, m_consumerProperties.port);
                } catch (Exception e) {
                    logger.error("Kafka consumer aborting read due to exception thrown finding leader");
                    break;
                }

                continue;
            }

            if (fetchResponse == null) {
                logger.error("Consumer could not retrieve Kafka fetch response from the Broker:" + leadBroker);
                continue;
            }

            numErrors = 0;

            long numRead = 0;
            for (MessageAndOffset messageAndOffset : fetchResponse.messageSet(a_topic, a_partition)) {
                long currentOffset = messageAndOffset.offset();
                if (currentOffset < readOffset) {
                    logger.error("Found an old offset: " + currentOffset + " Expecting: " + readOffset + "for topic:" + a_topic + ", partition:" + a_partition);
                    continue;
                }

                readOffset = messageAndOffset.nextOffset();
                try {
                    // read message bytes
                    ByteBuffer payload = messageAndOffset.message().payload();

                    byte[] bytes = new byte[payload.limit()];
                    payload.get(bytes);
                    logger.debug(String.valueOf(messageAndOffset.offset()) + ": " + new String(bytes, "UTF-8"));
                } catch (UnsupportedEncodingException e) {
                    logger.error("Consumer error converting kafka item to String: " + e.getMessage());
                    break;
                }

                numRead++;
                maxReads--;
            }

            if (numRead == 0) {
                logger.debug("No messages found to read from Kafka broker " + leadBroker + " at offset " + readOffset);
                break;
            }
        }
        if (consumer != null) consumer.close();
    }

    /***
     * Get the offset of the last message in the specified topic and partition
     *
     * @param consumer   consumer object
     * @param topic      topic name
     * @param partition  partition id
     * @param whichTime  time
     * @param clientName client name
     * @return offset value
     * @throws Exception if leader is not found or there is an error fetching data offset from broker.
     */
    public static long getLastOffset(kafka.javaapi.consumer.SimpleConsumer consumer, String topic, int partition,
                                     long whichTime, String clientName) throws Exception {
        TopicAndPartition topicAndPartition = new TopicAndPartition(topic, partition);
        Map<TopicAndPartition, PartitionOffsetRequestInfo> requestInfo = new HashMap<TopicAndPartition, PartitionOffsetRequestInfo>();
        requestInfo.put(topicAndPartition, new PartitionOffsetRequestInfo(whichTime, 1));
        kafka.javaapi.OffsetRequest request = new kafka.javaapi.OffsetRequest(
                requestInfo, kafka.api.OffsetRequest.CurrentVersion(), clientName);
        OffsetResponse response = consumer.getOffsetsBefore(request);

        if (response.hasError()) {
            throw new Exception("Error fetching data Offset from the Broker. Reason: " + response.errorCode(topic, partition));
//            return 0;
        }

        long[] offsets = response.offsets(topic, partition);
        return offsets[0];
    }

    /**
     * Updates and assigns new lead broker for given topic & partition based on metadata from
     * old broker. Retries automatically in scenario whereby Zookeeper has not immediately
     * rebalanced.
     *
     * @param oldLeader broker which was previously the leader
     * @param topic     topic for which to acquire new leader
     * @param partition partition for which to acquire new leader
     * @param port      port on which kafka broker runs
     * @return hostname of new lead broker
     * @throws Exception when no leader has been identified
     */
    private String findNewLeader(String a_oldLeader, String a_topic, int a_partition, int a_port) throws Exception {
        for (int i = 0; i < NEW_LEADER_TRIES; i++) {
            boolean goToSleep = false;
            PartitionMetadata metadata = findLeader(m_replicaBrokers, a_port, a_topic, a_partition);
            if (metadata == null) {
                goToSleep = true;
            } else if (metadata.leader() == null) {
                goToSleep = true;
            } else if (a_oldLeader.equalsIgnoreCase(metadata.leader().host()) && i == 0) {
                // first time through if the leader hasn't changed give ZooKeeper a second to recover
                // second time, assume the broker did recover before failover, or it was a non-Broker issue
                //
                goToSleep = true;
            } else {
                return metadata.leader().host();
            }
            if (goToSleep) {
                try {
                    Thread.sleep(NEW_LEADER_PAUSE_MS);
                } catch (InterruptedException ie) {
                }
            }
        }
        logger.error("Kafka consumer Unable to find new leader after broker failure");
        throw new Exception("Unable to find new leader after Broker failure. Exiting");
    }

    /**
     * Makes requests for topic metadata to each seed broker. Populates list of replica brokers.
     * Returns the lead broker for given topic & partition.
     *
     * @param a_seedBrokers list of broker hosts to query for metadata
     * @param a_port        port on which kafka broker runs
     * @param a_topic       topic for which to acquire a lead broker
     * @param a_partition   partition for which to acquire a lead broker
     * @return metadata for lead broker if one is found, otherwise null
     */
    private PartitionMetadata findLeader(List<String> a_seedBrokers, int a_port, String a_topic, int a_partition) throws Exception {
        PartitionMetadata returnMetaData = null;
        loop:
        for (String seed : a_seedBrokers) {
            kafka.javaapi.consumer.SimpleConsumer consumer = null;
            try {
                logger.debug("Consumer looking up leader for " + a_topic + ", " + a_partition + " at " + seed + ":" + a_port);
                consumer = new kafka.javaapi.consumer.SimpleConsumer(seed, a_port, m_consumerProperties.soTimeout, m_consumerProperties.bufferSize, "leaderLookup");
                List<String> topics = Collections.singletonList(a_topic);
                TopicMetadataRequest req = new TopicMetadataRequest(topics);
                kafka.javaapi.TopicMetadataResponse resp = consumer.send(req);

                List<TopicMetadata> metaData = resp.topicsMetadata();
                for (TopicMetadata item : metaData) {
                    for (PartitionMetadata part : item.partitionsMetadata()) {
                        if (part.partitionId() == a_partition) {
                            returnMetaData = part;
                            break loop;
                        }
                    }
                }
            } catch (Exception e) {
                throw new Exception("Error communicating with Broker [" + seed + "] to find Leader for [" + a_topic
                        + ", " + a_partition + "] Reason: " + e);
            } finally {
                if (consumer != null) consumer.close();
            }
        }
        if (returnMetaData != null) {
            m_replicaBrokers.clear();
            for (kafka.cluster.Broker replica : returnMetaData.replicas()) {
                m_replicaBrokers.add(replica.host());
            }
        }
        return returnMetaData;
    }
}<|MERGE_RESOLUTION|>--- conflicted
+++ resolved
@@ -77,11 +77,7 @@
             throw new Exception("Cannot find metadata for Topic and Partition. Exiting");
         }
         if (metadata.leader() == null) {
-<<<<<<< HEAD
-            throw new Exception("Cannnot find Leader for Topic and Partition. Exiting");
-=======
             throw new Exception("Cannot find Leader for Topic and Partition. Exiting");
->>>>>>> 3ae094c8
         }
         String leadBroker = metadata.leader().host();
         String clientName = "Client_" + a_topic + "_" + a_partition;
