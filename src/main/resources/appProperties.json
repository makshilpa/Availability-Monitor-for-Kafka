{
  "environmentName": "localhost",
  "sqlConnectionString": "jdbc:sqlserver://test;DatabaseName=test;lockTimeout=30000;loginTimeout=30000;user=test;password=test",
  "reportKafkaIPAvailability": true,
  "reportKafkaGTMAvailability": true,
  "kafkaClusterIP": "1.1.1.1",
  "kafkaGTMIP": "1.1.1.1",
  "sendProducerAvailability": true,
  "sendConsumerAvailability": true,
  "sendProducerTopicAvailability": true,
  "sendConsumerTopicAvailability": true,
  "sendProducerLatency": true,
  "sendConsumerLatency": true,
  "sendIPAvailabilityLatency": true,
  "sendGTMAvailabilityLatency": true,
  "sendProducerTopicLatency": true,
  "sendConsumerTopicLatency": true,
  "sendProducerPartitionLatency": true,
  "sendConsumerPartitionLatency": true,
  "availabilityThreadSleepTime": 60000,
  "leaderInfoThreadSleepTime": 300000,
  "producerThreadSleepTime": 60000,
  "reportInterval": 0,
<<<<<<< HEAD
  "consumerThreadSleepTime": 300000,
  "consumerPartitionTimeoutInSeconds": 15,
  "consumerTopicTimeoutInSeconds": 45
=======
  "consumerPartitionTimeoutInSeconds": 30,
  "consumerTopicTimeoutInSeconds": 60
>>>>>>> 667ddedb
}<|MERGE_RESOLUTION|>--- conflicted
+++ resolved
@@ -21,12 +21,6 @@
   "leaderInfoThreadSleepTime": 300000,
   "producerThreadSleepTime": 60000,
   "reportInterval": 0,
-<<<<<<< HEAD
-  "consumerThreadSleepTime": 300000,
-  "consumerPartitionTimeoutInSeconds": 15,
-  "consumerTopicTimeoutInSeconds": 45
-=======
   "consumerPartitionTimeoutInSeconds": 30,
   "consumerTopicTimeoutInSeconds": 60
->>>>>>> 667ddedb
 }