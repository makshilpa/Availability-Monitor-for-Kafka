<?xml version="1.0" encoding="UTF-8"?>
<project version="4">
  <component name="ChangeListManager">
    <list default="true" id="143c36a4-cac7-4e6e-8803-2f93fef9d1d7" name="Default" comment="">
<<<<<<< HEAD
      <change type="MODIFICATION" beforePath="$PROJECT_DIR$/../target/classes/com/microsoft/kafkaavailability/App.class" afterPath="$PROJECT_DIR$/../target/classes/com/microsoft/kafkaavailability/App.class" />
      <change type="MODIFICATION" beforePath="$PROJECT_DIR$/../target/classes/com/microsoft/kafkaavailability/Consumer.class" afterPath="$PROJECT_DIR$/../target/classes/com/microsoft/kafkaavailability/Consumer.class" />
      <change type="MODIFICATION" beforePath="$PROJECT_DIR$/../target/kafkaavailability-1.0-SNAPSHOT-jar-with-dependencies.jar" afterPath="$PROJECT_DIR$/../target/kafkaavailability-1.0-SNAPSHOT-jar-with-dependencies.jar" />
      <change type="MODIFICATION" beforePath="$PROJECT_DIR$/.idea/workspace.xml" afterPath="$PROJECT_DIR$/.idea/workspace.xml" />
      <change type="MODIFICATION" beforePath="$PROJECT_DIR$/../target/maven-status/maven-compiler-plugin/compile/default-compile/createdFiles.lst" afterPath="$PROJECT_DIR$/../target/maven-status/maven-compiler-plugin/compile/default-compile/createdFiles.lst" />
      <change type="MODIFICATION" beforePath="$PROJECT_DIR$/../target/maven-status/maven-compiler-plugin/compile/default-compile/inputFiles.lst" afterPath="$PROJECT_DIR$/../target/maven-status/maven-compiler-plugin/compile/default-compile/inputFiles.lst" />
=======
      <change type="NEW" beforePath="" afterPath="$PROJECT_DIR$/../.idea/.name" />
      <change type="NEW" beforePath="" afterPath="$PROJECT_DIR$/../target/classes/com/microsoft/kafkaavailability/App$1.class" />
      <change type="NEW" beforePath="" afterPath="$PROJECT_DIR$/../target/classes/com/microsoft/kafkaavailability/App.class" />
      <change type="NEW" beforePath="" afterPath="$PROJECT_DIR$/../target/classes/com/microsoft/kafkaavailability/BrokerInfo.class" />
      <change type="NEW" beforePath="" afterPath="$PROJECT_DIR$/../target/classes/com/microsoft/kafkaavailability/Consumer.class" />
      <change type="NEW" beforePath="" afterPath="$PROJECT_DIR$/../target/classes/com/microsoft/kafkaavailability/IConsumer.class" />
      <change type="NEW" beforePath="" afterPath="$PROJECT_DIR$/../target/classes/com/microsoft/kafkaavailability/IMetaDataManager.class" />
      <change type="NEW" beforePath="" afterPath="$PROJECT_DIR$/../target/classes/com/microsoft/kafkaavailability/IProducer.class" />
      <change type="NEW" beforePath="" afterPath="$PROJECT_DIR$/../target/classes/com/microsoft/kafkaavailability/IPropertiesManager.class" />
      <change type="NEW" beforePath="" afterPath="$PROJECT_DIR$/../target/classes/com/microsoft/kafkaavailability/KafkaError.class" />
      <change type="NEW" beforePath="" afterPath="$PROJECT_DIR$/../target/classes/com/microsoft/kafkaavailability/KafkaUtils.class" />
      <change type="NEW" beforePath="" afterPath="$PROJECT_DIR$/../target/classes/com/microsoft/kafkaavailability/MetaDataManager.class" />
      <change type="NEW" beforePath="" afterPath="$PROJECT_DIR$/../target/classes/com/microsoft/kafkaavailability/MetaDataManagerException.class" />
      <change type="NEW" beforePath="" afterPath="$PROJECT_DIR$/../target/classes/com/microsoft/kafkaavailability/Producer$1.class" />
      <change type="NEW" beforePath="" afterPath="$PROJECT_DIR$/../target/classes/com/microsoft/kafkaavailability/Producer$2.class" />
      <change type="NEW" beforePath="" afterPath="$PROJECT_DIR$/../target/classes/com/microsoft/kafkaavailability/Producer.class" />
      <change type="NEW" beforePath="" afterPath="$PROJECT_DIR$/../target/classes/com/microsoft/kafkaavailability/PropertiesManager.class" />
      <change type="NEW" beforePath="" afterPath="$PROJECT_DIR$/../target/classes/com/microsoft/kafkaavailability/SimplePartitioner.class" />
      <change type="NEW" beforePath="" afterPath="$PROJECT_DIR$/../target/classes/com/microsoft/kafkaavailability/TopicMetadataComparator.class" />
      <change type="NEW" beforePath="" afterPath="$PROJECT_DIR$/../target/classes/com/microsoft/kafkaavailability/TopicPartition.class" />
      <change type="NEW" beforePath="" afterPath="$PROJECT_DIR$/../target/classes/com/microsoft/kafkaavailability/discovery/CommonUtils$1.class" />
      <change type="NEW" beforePath="" afterPath="$PROJECT_DIR$/../target/classes/com/microsoft/kafkaavailability/discovery/CommonUtils.class" />
      <change type="NEW" beforePath="" afterPath="$PROJECT_DIR$/../target/classes/com/microsoft/kafkaavailability/discovery/Constants.class" />
      <change type="NEW" beforePath="" afterPath="$PROJECT_DIR$/../target/classes/com/microsoft/kafkaavailability/discovery/CuratorClient.class" />
      <change type="NEW" beforePath="" afterPath="$PROJECT_DIR$/../target/classes/com/microsoft/kafkaavailability/discovery/CuratorManager.class" />
      <change type="NEW" beforePath="" afterPath="$PROJECT_DIR$/../target/classes/com/microsoft/kafkaavailability/discovery/MetaData.class" />
      <change type="NEW" beforePath="" afterPath="$PROJECT_DIR$/../target/classes/com/microsoft/kafkaavailability/discovery/ServiceUtil.class" />
      <change type="NEW" beforePath="" afterPath="$PROJECT_DIR$/../target/classes/com/microsoft/kafkaavailability/metrics/AvailabilityGauge.class" />
      <change type="NEW" beforePath="" afterPath="$PROJECT_DIR$/../target/classes/com/microsoft/kafkaavailability/metrics/MetricNameEncoded.class" />
      <change type="NEW" beforePath="" afterPath="$PROJECT_DIR$/../target/classes/com/microsoft/kafkaavailability/metrics/SqlReporter$1.class" />
      <change type="NEW" beforePath="" afterPath="$PROJECT_DIR$/../target/classes/com/microsoft/kafkaavailability/metrics/SqlReporter$Builder.class" />
      <change type="NEW" beforePath="" afterPath="$PROJECT_DIR$/../target/classes/com/microsoft/kafkaavailability/metrics/SqlReporter.class" />
      <change type="NEW" beforePath="" afterPath="$PROJECT_DIR$/../target/classes/com/microsoft/kafkaavailability/properties/AppProperties.class" />
      <change type="NEW" beforePath="" afterPath="$PROJECT_DIR$/../target/classes/com/microsoft/kafkaavailability/properties/ConsumerProperties.class" />
      <change type="NEW" beforePath="" afterPath="$PROJECT_DIR$/../target/classes/com/microsoft/kafkaavailability/properties/MetaDataManagerProperties.class" />
      <change type="NEW" beforePath="" afterPath="$PROJECT_DIR$/../target/classes/com/microsoft/kafkaavailability/properties/ProducerProperties.class" />
      <change type="NEW" beforePath="" afterPath="$PROJECT_DIR$/../target/kafkaavailability-1.0-SNAPSHOT-jar-with-dependencies.jar" />
      <change type="NEW" beforePath="" afterPath="$PROJECT_DIR$/../target/maven-status/maven-compiler-plugin/compile/default-compile/createdFiles.lst" />
      <change type="NEW" beforePath="" afterPath="$PROJECT_DIR$/../target/maven-status/maven-compiler-plugin/compile/default-compile/inputFiles.lst" />
      <change type="NEW" beforePath="" afterPath="$PROJECT_DIR$/../.idea/compiler.xml" />
      <change type="NEW" beforePath="" afterPath="$PROJECT_DIR$/../.idea/copyright/profiles_settings.xml" />
      <change type="NEW" beforePath="" afterPath="$PROJECT_DIR$/../.idea/encodings.xml" />
      <change type="NEW" beforePath="" afterPath="$PROJECT_DIR$/../.idea/libraries/Maven__com_101tec_zkclient_0_3.xml" />
      <change type="NEW" beforePath="" afterPath="$PROJECT_DIR$/../.idea/libraries/Maven__com_amazonaws_aws_java_sdk_1_3_22.xml" />
      <change type="NEW" beforePath="" afterPath="$PROJECT_DIR$/../.idea/libraries/Maven__com_google_code_findbugs_annotations_2_0_0.xml" />
      <change type="NEW" beforePath="" afterPath="$PROJECT_DIR$/../.idea/libraries/Maven__com_google_code_gson_gson_2_6.xml" />
      <change type="NEW" beforePath="" afterPath="$PROJECT_DIR$/../.idea/libraries/Maven__com_google_guava_guava_19_0.xml" />
      <change type="NEW" beforePath="" afterPath="$PROJECT_DIR$/../.idea/libraries/Maven__com_microsoft_sqlserver_sqljdbc4_4_0.xml" />
      <change type="NEW" beforePath="" afterPath="$PROJECT_DIR$/../.idea/libraries/Maven__com_netflix_curator_curator_client_1_3_2.xml" />
      <change type="NEW" beforePath="" afterPath="$PROJECT_DIR$/../.idea/libraries/Maven__com_netflix_curator_curator_framework_1_3_2.xml" />
      <change type="NEW" beforePath="" afterPath="$PROJECT_DIR$/../.idea/libraries/Maven__com_netflix_curator_curator_recipes_1_3_2.xml" />
      <change type="NEW" beforePath="" afterPath="$PROJECT_DIR$/../.idea/libraries/Maven__com_netflix_exhibitor_exhibitor_core_1_4_6.xml" />
      <change type="NEW" beforePath="" afterPath="$PROJECT_DIR$/../.idea/libraries/Maven__com_netflix_servo_servo_core_0_4_20.xml" />
      <change type="NEW" beforePath="" afterPath="$PROJECT_DIR$/../.idea/libraries/Maven__com_sun_jersey_jersey_bundle_1_9_1.xml" />
      <change type="NEW" beforePath="" afterPath="$PROJECT_DIR$/../.idea/libraries/Maven__com_sun_jersey_jersey_client_1_11.xml" />
      <change type="NEW" beforePath="" afterPath="$PROJECT_DIR$/../.idea/libraries/Maven__com_sun_jersey_jersey_core_1_11.xml" />
      <change type="NEW" beforePath="" afterPath="$PROJECT_DIR$/../.idea/libraries/Maven__com_sun_xml_bind_jaxb_impl_2_2_4.xml" />
      <change type="NEW" beforePath="" afterPath="$PROJECT_DIR$/../.idea/libraries/Maven__com_yammer_metrics_metrics_core_2_2_0.xml" />
      <change type="NEW" beforePath="" afterPath="$PROJECT_DIR$/../.idea/libraries/Maven__commons_cli_commons_cli_1_3_1.xml" />
      <change type="NEW" beforePath="" afterPath="$PROJECT_DIR$/../.idea/libraries/Maven__commons_codec_commons_codec_1_3.xml" />
      <change type="NEW" beforePath="" afterPath="$PROJECT_DIR$/../.idea/libraries/Maven__commons_logging_commons_logging_1_1_1.xml" />
      <change type="NEW" beforePath="" afterPath="$PROJECT_DIR$/../.idea/libraries/Maven__io_dropwizard_metrics_metrics_core_3_1_0.xml" />
      <change type="NEW" beforePath="" afterPath="$PROJECT_DIR$/../.idea/libraries/Maven__io_netty_netty_3_7_0_Final.xml" />
      <change type="NEW" beforePath="" afterPath="$PROJECT_DIR$/../.idea/libraries/Maven__javax_activation_activation_1_1.xml" />
      <change type="NEW" beforePath="" afterPath="$PROJECT_DIR$/../.idea/libraries/Maven__javax_ws_rs_jsr311_api_1_1_1.xml" />
      <change type="NEW" beforePath="" afterPath="$PROJECT_DIR$/../.idea/libraries/Maven__javax_xml_bind_jaxb_api_2_2_3.xml" />
      <change type="NEW" beforePath="" afterPath="$PROJECT_DIR$/../.idea/libraries/Maven__javax_xml_stream_stax_api_1_0_2.xml" />
      <change type="NEW" beforePath="" afterPath="$PROJECT_DIR$/../.idea/libraries/Maven__jline_jline_0_9_94.xml" />
      <change type="NEW" beforePath="" afterPath="$PROJECT_DIR$/../.idea/libraries/Maven__junit_junit_4_12.xml" />
      <change type="NEW" beforePath="" afterPath="$PROJECT_DIR$/../.idea/libraries/Maven__log4j_apache_log4j_extras_1_2_17.xml" />
      <change type="NEW" beforePath="" afterPath="$PROJECT_DIR$/../.idea/libraries/Maven__log4j_log4j_1_2_17.xml" />
      <change type="NEW" beforePath="" afterPath="$PROJECT_DIR$/../.idea/libraries/Maven__net_sf_jopt_simple_jopt_simple_3_2.xml" />
      <change type="NEW" beforePath="" afterPath="$PROJECT_DIR$/../.idea/libraries/Maven__org_apache_curator_curator_client_2_9_0.xml" />
      <change type="NEW" beforePath="" afterPath="$PROJECT_DIR$/../.idea/libraries/Maven__org_apache_curator_curator_framework_2_9_0.xml" />
      <change type="NEW" beforePath="" afterPath="$PROJECT_DIR$/../.idea/libraries/Maven__org_apache_curator_curator_recipes_2_9_0.xml" />
      <change type="NEW" beforePath="" afterPath="$PROJECT_DIR$/../.idea/libraries/Maven__org_apache_curator_curator_x_discovery_2_9_0.xml" />
      <change type="NEW" beforePath="" afterPath="$PROJECT_DIR$/../.idea/libraries/Maven__org_apache_httpcomponents_httpclient_4_1.xml" />
      <change type="NEW" beforePath="" afterPath="$PROJECT_DIR$/../.idea/libraries/Maven__org_apache_httpcomponents_httpcore_4_1.xml" />
      <change type="NEW" beforePath="" afterPath="$PROJECT_DIR$/../.idea/libraries/Maven__org_apache_kafka_kafka_2_10_0_8_1_1.xml" />
      <change type="NEW" beforePath="" afterPath="$PROJECT_DIR$/../.idea/libraries/Maven__org_apache_lucene_lucene_core_3_6_0.xml" />
      <change type="NEW" beforePath="" afterPath="$PROJECT_DIR$/../.idea/libraries/Maven__org_apache_zookeeper_zookeeper_3_4_6.xml" />
      <change type="NEW" beforePath="" afterPath="$PROJECT_DIR$/../.idea/libraries/Maven__org_codehaus_jackson_jackson_core_asl_1_9_13.xml" />
      <change type="NEW" beforePath="" afterPath="$PROJECT_DIR$/../.idea/libraries/Maven__org_codehaus_jackson_jackson_mapper_asl_1_9_13.xml" />
      <change type="NEW" beforePath="" afterPath="$PROJECT_DIR$/../.idea/libraries/Maven__org_codehaus_jsr166_mirror_jsr166y_1_7_0.xml" />
      <change type="NEW" beforePath="" afterPath="$PROJECT_DIR$/../.idea/libraries/Maven__org_hamcrest_hamcrest_core_1_3.xml" />
      <change type="NEW" beforePath="" afterPath="$PROJECT_DIR$/../.idea/libraries/Maven__org_scala_lang_scala_library_2_10_1.xml" />
      <change type="NEW" beforePath="" afterPath="$PROJECT_DIR$/../.idea/libraries/Maven__org_slf4j_slf4j_api_1_7_13.xml" />
      <change type="NEW" beforePath="" afterPath="$PROJECT_DIR$/../.idea/libraries/Maven__org_slf4j_slf4j_log4j12_1_7_13.xml" />
      <change type="NEW" beforePath="" afterPath="$PROJECT_DIR$/../.idea/libraries/Maven__org_xerial_snappy_snappy_java_1_0_5.xml" />
      <change type="NEW" beforePath="" afterPath="$PROJECT_DIR$/../.idea/misc.xml" />
      <change type="NEW" beforePath="" afterPath="$PROJECT_DIR$/../.idea/modules.xml" />
      <change type="NEW" beforePath="" afterPath="$PROJECT_DIR$/../.idea/vcs.xml" />
      <change type="NEW" beforePath="" afterPath="$PROJECT_DIR$/../.idea/workspace.xml" />
      <change type="NEW" beforePath="" afterPath="$PROJECT_DIR$/../kafkaavailability.iml" />
      <change type="NEW" beforePath="" afterPath="$PROJECT_DIR$/.idea/compiler.xml" />
      <change type="NEW" beforePath="" afterPath="$PROJECT_DIR$/.idea/copyright/profiles_settings.xml" />
      <change type="NEW" beforePath="" afterPath="$PROJECT_DIR$/.idea/misc.xml" />
      <change type="NEW" beforePath="" afterPath="$PROJECT_DIR$/.idea/workspace.xml" />
      <change type="NEW" beforePath="" afterPath="$PROJECT_DIR$/../target/classes/appProperties.json" />
      <change type="NEW" beforePath="" afterPath="$PROJECT_DIR$/../target/classes/consumerProperties.json" />
      <change type="NEW" beforePath="" afterPath="$PROJECT_DIR$/../target/classes/log4j.properties" />
      <change type="NEW" beforePath="" afterPath="$PROJECT_DIR$/../target/classes/metadatamanagerProperties.json" />
      <change type="NEW" beforePath="" afterPath="$PROJECT_DIR$/../target/classes/producerProperties.json" />
      <change type="MODIFICATION" beforePath="$PROJECT_DIR$/main/java/com/microsoft/kafkaavailability/App.java" afterPath="$PROJECT_DIR$/main/java/com/microsoft/kafkaavailability/App.java" />
>>>>>>> 6aa0bb32
    </list>
    <ignored path="src.iws" />
    <ignored path=".idea/workspace.xml" />
    <option name="EXCLUDED_CONVERTED_TO_IGNORED" value="true" />
    <option name="TRACKING_ENABLED" value="true" />
    <option name="SHOW_DIALOG" value="false" />
    <option name="HIGHLIGHT_CONFLICTS" value="true" />
    <option name="HIGHLIGHT_NON_ACTIVE_CHANGELIST" value="false" />
    <option name="LAST_RESOLUTION" value="IGNORE" />
  </component>
  <component name="ChangesViewManager" flattened_view="true" show_ignored="false" />
  <component name="CreatePatchCommitExecutor">
    <option name="PATCH_PATH" value="" />
  </component>
  <component name="ExecutionTargetManager" SELECTED_TARGET="default_target" />
  <component name="FavoritesManager">
    <favorites_list name="src" />
  </component>
  <component name="FileEditorManager">
    <leaf SIDE_TABS_SIZE_LIMIT_KEY="300">
      <file leaf-file-name="Consumer.java" pinned="false" current-in-tab="false">
        <entry file="file://$PROJECT_DIR$/main/java/com/microsoft/kafkaavailability/Consumer.java">
          <provider selected="true" editor-type-id="text-editor">
            <state relative-caret-position="3978">
              <caret line="256" column="32" selection-start-line="256" selection-start-column="32" selection-end-line="256" selection-end-column="32" />
<<<<<<< HEAD
              <folding>
                <element signature="e#0#13596#0" expanded="false" />
                <element signature="imports" expanded="false" />
                <element signature="e#2069#2070#0" expanded="false" />
                <element signature="e#2127#2128#0" expanded="false" />
              </folding>
=======
              <folding />
>>>>>>> 6aa0bb32
            </state>
          </provider>
        </entry>
      </file>
      <file leaf-file-name="SqlReporter.java" pinned="false" current-in-tab="false">
        <entry file="file://$PROJECT_DIR$/main/java/com/microsoft/kafkaavailability/metrics/SqlReporter.java">
          <provider selected="true" editor-type-id="text-editor">
            <state relative-caret-position="2601">
              <caret line="172" column="28" selection-start-line="172" selection-start-column="26" selection-end-line="172" selection-end-column="28" />
<<<<<<< HEAD
              <folding>
                <element signature="e#0#13075#0" expanded="false" />
                <element signature="imports" expanded="false" />
                <element signature="e#1110#1111#0" expanded="false" />
                <element signature="e#1154#1155#0" expanded="false" />
              </folding>
=======
              <folding />
>>>>>>> 6aa0bb32
            </state>
          </provider>
        </entry>
      </file>
      <file leaf-file-name="AvailabilityGauge.java" pinned="false" current-in-tab="false">
        <entry file="file://$PROJECT_DIR$/main/java/com/microsoft/kafkaavailability/metrics/AvailabilityGauge.java">
          <provider selected="true" editor-type-id="text-editor">
            <state relative-caret-position="102">
              <caret line="9" column="11" selection-start-line="9" selection-start-column="11" selection-end-line="9" selection-end-column="11" />
<<<<<<< HEAD
              <folding>
                <element signature="e#0#805#0" expanded="false" />
              </folding>
=======
              <folding />
>>>>>>> 6aa0bb32
            </state>
          </provider>
        </entry>
      </file>
      <file leaf-file-name="MetricNameEncoded.java" pinned="false" current-in-tab="false">
        <entry file="file://$PROJECT_DIR$/main/java/com/microsoft/kafkaavailability/metrics/MetricNameEncoded.java">
          <provider selected="true" editor-type-id="text-editor">
            <state relative-caret-position="255">
              <caret line="18" column="0" selection-start-line="18" selection-start-column="0" selection-end-line="18" selection-end-column="0" />
              <folding>
                <element signature="e#0#521#0" expanded="false" />
              </folding>
            </state>
          </provider>
        </entry>
      </file>
      <file leaf-file-name="CuratorClient.java" pinned="false" current-in-tab="false">
        <entry file="file://$PROJECT_DIR$/main/java/com/microsoft/kafkaavailability/discovery/CuratorClient.java">
          <provider selected="true" editor-type-id="text-editor">
            <state relative-caret-position="1088">
              <caret line="76" column="41" selection-start-line="76" selection-start-column="23" selection-end-line="76" selection-end-column="41" />
              <folding />
            </state>
          </provider>
        </entry>
      </file>
      <file leaf-file-name="CuratorManager.java" pinned="false" current-in-tab="false">
        <entry file="file://$PROJECT_DIR$/main/java/com/microsoft/kafkaavailability/discovery/CuratorManager.java">
          <provider selected="true" editor-type-id="text-editor">
            <state relative-caret-position="4641">
              <caret line="299" column="45" selection-start-line="299" selection-start-column="45" selection-end-line="299" selection-end-column="45" />
              <folding />
            </state>
          </provider>
        </entry>
      </file>
      <file leaf-file-name="MetaData.java" pinned="false" current-in-tab="false">
        <entry file="file://$PROJECT_DIR$/main/java/com/microsoft/kafkaavailability/discovery/MetaData.java">
          <provider selected="true" editor-type-id="text-editor">
            <state relative-caret-position="2125">
              <caret line="144" column="1" selection-start-line="144" selection-start-column="1" selection-end-line="144" selection-end-column="1" />
              <folding />
            </state>
          </provider>
        </entry>
      </file>
      <file leaf-file-name="ServiceUtil.java" pinned="false" current-in-tab="true">
        <entry file="file://$PROJECT_DIR$/main/java/com/microsoft/kafkaavailability/discovery/ServiceUtil.java">
          <provider selected="true" editor-type-id="text-editor">
<<<<<<< HEAD
            <state relative-caret-position="348">
              <caret line="70" column="7" selection-start-line="70" selection-start-column="7" selection-end-line="70" selection-end-column="7" />
              <folding />
            </state>
          </provider>
        </entry>
      </file>
      <file leaf-file-name="App.java" pinned="false" current-in-tab="true">
        <entry file="file://$PROJECT_DIR$/main/java/com/microsoft/kafkaavailability/App.java">
          <provider selected="true" editor-type-id="text-editor">
            <state relative-caret-position="287">
              <caret line="297" column="39" selection-start-line="297" selection-start-column="33" selection-end-line="297" selection-end-column="39" />
=======
            <state relative-caret-position="858">
              <caret line="100" column="67" selection-start-line="100" selection-start-column="48" selection-end-line="100" selection-end-column="67" />
>>>>>>> 6aa0bb32
              <folding />
            </state>
          </provider>
        </entry>
      </file>
      <file leaf-file-name="MetaDataManager.java" pinned="false" current-in-tab="false">
        <entry file="file://$PROJECT_DIR$/main/java/com/microsoft/kafkaavailability/MetaDataManager.java">
          <provider selected="true" editor-type-id="text-editor">
            <state relative-caret-position="2601">
              <caret line="181" column="38" selection-start-line="181" selection-start-column="38" selection-end-line="181" selection-end-column="38" />
<<<<<<< HEAD
              <folding>
                <element signature="e#0#10148#0" expanded="false" />
                <element signature="imports" expanded="false" />
                <element signature="e#2685#2693#0" expanded="false" />
                <element signature="e#3604#3612#0" expanded="false" />
                <element signature="e#5487#5495#0" expanded="false" />
                <element signature="e#5945#5974#0" expanded="false" />
                <element signature="e#7177#7193#0" expanded="false" />
                <element signature="e#7392#7421#0" expanded="false" />
              </folding>
=======
              <folding />
>>>>>>> 6aa0bb32
            </state>
          </provider>
        </entry>
      </file>
    </leaf>
  </component>
  <component name="Git.Settings">
    <option name="RECENT_GIT_ROOT_PATH" value="$PROJECT_DIR$/.." />
  </component>
  <component name="GradleLocalSettings">
    <option name="externalProjectsViewState">
      <projects_view />
    </option>
  </component>
  <component name="IdeDocumentHistory">
    <option name="CHANGED_PATHS">
      <list>
        <option value="$PROJECT_DIR$/main/java/com/microsoft/kafkaavailability/service/KafkaTopicService.java" />
        <option value="$PROJECT_DIR$/main/java/com/microsoft/kafkaavailability/service/ZkStringSerializer.java" />
        <option value="$PROJECT_DIR$/main/java/com/microsoft/kafkaavailability/service/ITopicService.java" />
        <option value="$PROJECT_DIR$/main/java/com/microsoft/kafkaavailability/service/TopicService.java" />
        <option value="$PROJECT_DIR$/main/java/com/microsoft/kafkaavailability/properties/MetaDataManagerProperties.java" />
        <option value="$PROJECT_DIR$/main/java/com/microsoft/kafkaavailability/KafkaUtils.java" />
        <option value="$PROJECT_DIR$/main/java/com/microsoft/kafkaavailability/model/ServerAddress.java" />
        <option value="$PROJECT_DIR$/main/java/com/microsoft/kafkaavailability/model/AppConfig.java" />
        <option value="$PROJECT_DIR$/main/java/com/microsoft/kafkaavailability/wrappers/Server.java" />
        <option value="$PROJECT_DIR$/main/java/com/microsoft/kafkaavailability/wrappers/ZookeeperWrapper.java" />
        <option value="$PROJECT_DIR$/main/java/com/microsoft/kafkaavailability/model/Instance.java" />
        <option value="$PROJECT_DIR$/main/java/com/microsoft/kafkaavailability/discovery/EasyDiscoveryImpl.java" />
        <option value="$PROJECT_DIR$/main/resources/log4j.properties" />
        <option value="$PROJECT_DIR$/main/java/com/microsoft/kafkaavailability/discovery/EasyDiscoveryBuilder.java" />
        <option value="$PROJECT_DIR$/main/java/com/microsoft/kafkaavailability/discovery/ServiceDiscoveryBuilder.java" />
        <option value="$PROJECT_DIR$/main/java/com/microsoft/kafkaavailability/discovery/ServiceDiscoveryManagerImpl.java" />
        <option value="$PROJECT_DIR$/main/java/com/microsoft/kafkaavailability/discovery/CompletitionService.java" />
        <option value="$PROJECT_DIR$/main/resources/metadatamanagerProperties.json" />
        <option value="$PROJECT_DIR$/main/java/com/microsoft/kafkaavailability/discovery/RegistrationClient.java" />
        <option value="$PROJECT_DIR$/main/java/com/microsoft/kafkaavailability/discovery/RegistrationMain.java" />
        <option value="$PROJECT_DIR$/main/java/com/microsoft/kafkaavailability/discovery/MetaData.java" />
        <option value="$PROJECT_DIR$/main/java/com/microsoft/kafkaavailability/discovery/ServiceUtil.java" />
        <option value="$PROJECT_DIR$/main/java/com/microsoft/kafkaavailability/discovery/Constants.java" />
        <option value="$PROJECT_DIR$/main/java/com/microsoft/kafkaavailability/discovery/CuratorClient.java" />
        <option value="$PROJECT_DIR$/main/java/com/microsoft/kafkaavailability/discovery/CommonUtils.java" />
        <option value="$PROJECT_DIR$/main/java/com/microsoft/kafkaavailability/http/Util.java" />
        <option value="$PROJECT_DIR$/main/java/com/microsoft/kafkaavailability/http/HttpException.java" />
        <option value="$PROJECT_DIR$/main/java/com/microsoft/kafkaavailability/http/HttpRequestBuilder.java" />
        <option value="$PROJECT_DIR$/main/java/com/microsoft/kafkaavailability/http/HttpResponse.java" />
        <option value="$PROJECT_DIR$/main/java/com/microsoft/kafkaavailability/http/HttpRequest.java" />
        <option value="$PROJECT_DIR$/main/java/com/microsoft/kafkaavailability/http/NameValuePair.java" />
        <option value="$PROJECT_DIR$/main/java/com/microsoft/kafkaavailability/TopicMetadataComparator.java" />
        <option value="$PROJECT_DIR$/main/java/com/microsoft/kafkaavailability/Producer.java" />
        <option value="$PROJECT_DIR$/main/java/com/microsoft/kafkaavailability/KafkaError.java" />
        <option value="$PROJECT_DIR$/main/java/com/microsoft/kafkaavailability/metrics/SqlReporter.java" />
        <option value="$PROJECT_DIR$/main/java/com/microsoft/kafkaavailability/discovery/CuratorManager.java" />
        <option value="$PROJECT_DIR$/main/resources/appProperties.json" />
        <option value="$PROJECT_DIR$/main/java/com/microsoft/kafkaavailability/IMetaDataManager.java" />
        <option value="$PROJECT_DIR$/main/java/com/microsoft/kafkaavailability/Consumer.java" />
        <option value="$PROJECT_DIR$/main/java/com/microsoft/kafkaavailability/MetaDataManager.java" />
        <option value="$PROJECT_DIR$/main/java/com/microsoft/kafkaavailability/metrics/AvailabilityGauge.java" />
        <option value="$PROJECT_DIR$/main/java/com/microsoft/kafkaavailability/App.java" />
      </list>
    </option>
  </component>
  <component name="MavenImportPreferences">
    <option name="generalSettings">
      <MavenGeneralSettings>
        <option name="mavenHome" value="Bundled (Maven 3)" />
      </MavenGeneralSettings>
    </option>
  </component>
  <component name="MavenProjectNavigator">
    <treeState />
  </component>
  <component name="ProjectFrameBounds">
    <option name="x" value="-8" />
    <option name="y" value="-8" />
    <option name="width" value="1936" />
    <option name="height" value="1056" />
  </component>
  <component name="ProjectLevelVcsManager" settingsEditedManually="true">
    <OptionsSetting value="true" id="Add" />
    <OptionsSetting value="true" id="Remove" />
    <OptionsSetting value="true" id="Checkout" />
    <OptionsSetting value="true" id="Update" />
    <OptionsSetting value="true" id="Status" />
    <OptionsSetting value="true" id="Edit" />
    <ConfirmationsSetting value="0" id="Add" />
    <ConfirmationsSetting value="0" id="Remove" />
  </component>
  <component name="ProjectView">
    <navigator currentView="ProjectPane" proportions="" version="1">
      <flattenPackages />
      <showMembers />
      <showModules />
      <showLibraryContents />
      <hideEmptyPackages />
      <abbreviatePackageNames />
      <autoscrollToSource />
      <autoscrollFromSource />
      <sortByType />
      <manualOrder />
      <foldersAlwaysOnTop value="true" />
    </navigator>
    <panes>
      <pane id="ProjectPane">
        <subPane>
          <PATH>
            <PATH_ELEMENT>
              <option name="myItemId" value="src" />
              <option name="myItemType" value="com.intellij.ide.projectView.impl.nodes.ProjectViewProjectNode" />
            </PATH_ELEMENT>
          </PATH>
        </subPane>
      </pane>
      <pane id="Scratches" />
      <pane id="PackagesPane">
        <subPane />
      </pane>
      <pane id="Scope">
        <subPane subId="Production" />
        <subPane subId="Project Files" />
      </pane>
    </panes>
  </component>
  <component name="PropertiesComponent">
    <property name="last_opened_file_path" value="$PROJECT_DIR$/.." />
    <property name="FullScreen" value="false" />
    <property name="FileHistory.git4idea.history.GitHistoryProvider_flatWidth0" value="304" />
    <property name="FileHistory.git4idea.history.GitHistoryProvider_flatOrder0" value="0" />
    <property name="FileHistory.git4idea.history.GitHistoryProvider_flatWidth1" value="304" />
    <property name="FileHistory.git4idea.history.GitHistoryProvider_flatOrder1" value="1" />
    <property name="FileHistory.git4idea.history.GitHistoryProvider_flatWidth2" value="304" />
    <property name="FileHistory.git4idea.history.GitHistoryProvider_flatOrder2" value="2" />
    <property name="FileHistory.git4idea.history.GitHistoryProvider_flatWidth3" value="978" />
    <property name="FileHistory.git4idea.history.GitHistoryProvider_flatOrder3" value="3" />
    <property name="FileHistory.git4idea.history.GitHistoryProvider_treeWidth0" value="304" />
    <property name="FileHistory.git4idea.history.GitHistoryProvider_treeOrder0" value="0" />
    <property name="FileHistory.git4idea.history.GitHistoryProvider_treeWidth1" value="303" />
    <property name="FileHistory.git4idea.history.GitHistoryProvider_treeOrder1" value="1" />
    <property name="FileHistory.git4idea.history.GitHistoryProvider_treeWidth2" value="304" />
    <property name="FileHistory.git4idea.history.GitHistoryProvider_treeOrder2" value="2" />
    <property name="FileHistory.git4idea.history.GitHistoryProvider_treeWidth3" value="979" />
    <property name="FileHistory.git4idea.history.GitHistoryProvider_treeOrder3" value="3" />
  </component>
  <component name="RunManager">
    <configuration default="true" type="AndroidRunConfigurationType" factoryName="Android Application">
      <module name="" />
      <option name="DEPLOY" value="true" />
      <option name="ARTIFACT_NAME" value="" />
      <option name="PM_INSTALL_OPTIONS" value="" />
      <option name="ACTIVITY_EXTRA_FLAGS" value="" />
      <option name="MODE" value="default_activity" />
      <option name="TARGET_SELECTION_MODE" value="EMULATOR" />
      <option name="PREFERRED_AVD" value="" />
      <option name="CLEAR_LOGCAT" value="false" />
      <option name="SHOW_LOGCAT_AUTOMATICALLY" value="true" />
      <option name="SKIP_NOOP_APK_INSTALLATIONS" value="true" />
      <option name="FORCE_STOP_RUNNING_APP" value="true" />
      <option name="USE_LAST_SELECTED_DEVICE" value="false" />
      <option name="PREFERRED_AVD" value="" />
      <option name="DEEP_LINK" value="" />
      <option name="ACTIVITY_CLASS" value="" />
      <method />
    </configuration>
    <configuration default="true" type="AndroidTestRunConfigurationType" factoryName="Android Tests">
      <module name="" />
      <option name="TESTING_TYPE" value="0" />
      <option name="INSTRUMENTATION_RUNNER_CLASS" value="" />
      <option name="METHOD_NAME" value="" />
      <option name="CLASS_NAME" value="" />
      <option name="PACKAGE_NAME" value="" />
      <option name="EXTRA_OPTIONS" value="" />
      <option name="TARGET_SELECTION_MODE" value="EMULATOR" />
      <option name="PREFERRED_AVD" value="" />
      <option name="CLEAR_LOGCAT" value="false" />
      <option name="SHOW_LOGCAT_AUTOMATICALLY" value="true" />
      <option name="SKIP_NOOP_APK_INSTALLATIONS" value="true" />
      <option name="FORCE_STOP_RUNNING_APP" value="true" />
      <option name="USE_LAST_SELECTED_DEVICE" value="false" />
      <option name="PREFERRED_AVD" value="" />
      <method />
    </configuration>
    <configuration default="true" type="Applet" factoryName="Applet">
      <option name="HTML_USED" value="false" />
      <option name="WIDTH" value="400" />
      <option name="HEIGHT" value="300" />
      <option name="POLICY_FILE" value="$APPLICATION_HOME_DIR$/bin/appletviewer.policy" />
      <module />
      <method />
    </configuration>
    <configuration default="true" type="Application" factoryName="Application">
      <extension name="coverage" enabled="false" merge="false" sample_coverage="true" runner="idea" />
      <option name="MAIN_CLASS_NAME" />
      <option name="VM_PARAMETERS" />
      <option name="PROGRAM_PARAMETERS" />
      <option name="WORKING_DIRECTORY" value="$PROJECT_DIR$" />
      <option name="ALTERNATIVE_JRE_PATH_ENABLED" value="false" />
      <option name="ALTERNATIVE_JRE_PATH" />
      <option name="ENABLE_SWING_INSPECTOR" value="false" />
      <option name="ENV_VARIABLES" />
      <option name="PASS_PARENT_ENVS" value="true" />
      <module name="" />
      <envs />
      <method />
    </configuration>
    <configuration default="true" type="GradleRunConfiguration" factoryName="Gradle">
      <ExternalSystemSettings>
        <option name="executionName" />
        <option name="externalProjectPath" />
        <option name="externalSystemIdString" value="GRADLE" />
        <option name="scriptParameters" />
        <option name="taskDescriptions">
          <list />
        </option>
        <option name="taskNames">
          <list />
        </option>
        <option name="vmOptions" />
      </ExternalSystemSettings>
      <method />
    </configuration>
    <configuration default="true" type="JUnit" factoryName="JUnit">
      <extension name="coverage" enabled="false" merge="false" sample_coverage="true" runner="idea" />
      <module name="" />
      <option name="ALTERNATIVE_JRE_PATH_ENABLED" value="false" />
      <option name="ALTERNATIVE_JRE_PATH" />
      <option name="PACKAGE_NAME" />
      <option name="MAIN_CLASS_NAME" />
      <option name="METHOD_NAME" />
      <option name="TEST_OBJECT" value="class" />
      <option name="VM_PARAMETERS" value="-ea" />
      <option name="PARAMETERS" />
      <option name="WORKING_DIRECTORY" value="$MODULE_DIR$" />
      <option name="ENV_VARIABLES" />
      <option name="PASS_PARENT_ENVS" value="true" />
      <option name="TEST_SEARCH_SCOPE">
        <value defaultName="singleModule" />
      </option>
      <envs />
      <patterns />
      <method />
    </configuration>
    <configuration default="true" type="JUnitTestDiscovery" factoryName="JUnit Test Discovery" changeList="All">
      <extension name="coverage" enabled="false" merge="false" sample_coverage="true" runner="idea" />
      <module name="" />
      <option name="ALTERNATIVE_JRE_PATH_ENABLED" value="false" />
      <option name="ALTERNATIVE_JRE_PATH" />
      <option name="PACKAGE_NAME" />
      <option name="MAIN_CLASS_NAME" />
      <option name="METHOD_NAME" />
      <option name="TEST_OBJECT" value="class" />
      <option name="VM_PARAMETERS" />
      <option name="PARAMETERS" />
      <option name="WORKING_DIRECTORY" />
      <option name="ENV_VARIABLES" />
      <option name="PASS_PARENT_ENVS" value="true" />
      <option name="TEST_SEARCH_SCOPE">
        <value defaultName="singleModule" />
      </option>
      <envs />
      <patterns />
      <method />
    </configuration>
    <configuration default="true" type="JarApplication" factoryName="JAR Application">
      <extension name="coverage" enabled="false" merge="false" sample_coverage="true" runner="idea" />
      <envs />
      <method />
    </configuration>
    <configuration default="true" type="Java Scratch" factoryName="Java Scratch">
      <extension name="coverage" enabled="false" merge="false" sample_coverage="true" runner="idea" />
      <option name="SCRATCH_FILE_ID" value="0" />
      <option name="MAIN_CLASS_NAME" />
      <option name="VM_PARAMETERS" />
      <option name="PROGRAM_PARAMETERS" />
      <option name="WORKING_DIRECTORY" />
      <option name="ALTERNATIVE_JRE_PATH_ENABLED" value="false" />
      <option name="ALTERNATIVE_JRE_PATH" />
      <option name="ENABLE_SWING_INSPECTOR" value="false" />
      <option name="ENV_VARIABLES" />
      <option name="PASS_PARENT_ENVS" value="true" />
      <module name="" />
      <envs />
      <method />
    </configuration>
    <configuration default="true" type="JetRunConfigurationType" factoryName="Kotlin">
      <extension name="coverage" enabled="false" merge="false" sample_coverage="true" runner="idea" />
      <option name="MAIN_CLASS_NAME" />
      <option name="VM_PARAMETERS" />
      <option name="PROGRAM_PARAMETERS" />
      <option name="WORKING_DIRECTORY" />
      <option name="ALTERNATIVE_JRE_PATH_ENABLED" value="false" />
      <option name="ALTERNATIVE_JRE_PATH" />
      <option name="PASS_PARENT_ENVS" value="true" />
      <module name="" />
      <envs />
      <method />
    </configuration>
    <configuration default="true" type="KotlinStandaloneScriptRunConfigurationType" factoryName="Kotlin script">
      <extension name="coverage" enabled="false" merge="false" sample_coverage="true" runner="idea" />
      <option name="filePath" />
      <option name="vmParameters" />
      <option name="alternativeJrePath" />
      <option name="programParameters" />
      <option name="passParentEnvs" value="true" />
      <option name="workingDirectory" />
      <option name="isAlternativeJrePathEnabled" value="false" />
      <envs />
      <method />
    </configuration>
    <configuration default="true" type="Remote" factoryName="Remote">
      <option name="USE_SOCKET_TRANSPORT" value="true" />
      <option name="SERVER_MODE" value="false" />
      <option name="SHMEM_ADDRESS" value="javadebug" />
      <option name="HOST" value="localhost" />
      <option name="PORT" value="5005" />
      <method />
    </configuration>
    <configuration default="true" type="ScalaTestRunConfiguration" factoryName="ScalaTest">
      <extension name="coverage" enabled="false" merge="false" sample_coverage="true" runner="idea" />
      <module name="" />
      <setting name="path" value="" />
      <setting name="package" value="" />
      <setting name="vmparams" value="" />
      <setting name="params" value="" />
      <setting name="workingDirectory" value="" />
      <setting name="searchForTest" value="Across module dependencies" />
      <setting name="testName" value="" />
      <setting name="testKind" value="Class" />
      <setting name="showProgressMessages" value="true" />
      <envs />
      <method />
    </configuration>
    <configuration default="true" type="Specs2RunConfiguration" factoryName="Specs2">
      <extension name="coverage" enabled="false" merge="false" sample_coverage="true" runner="idea" />
      <module name="" />
      <setting name="path" value="" />
      <setting name="package" value="" />
      <setting name="vmparams" value="" />
      <setting name="params" value="" />
      <setting name="workingDirectory" value="" />
      <setting name="searchForTest" value="Across module dependencies" />
      <setting name="testName" value="" />
      <setting name="testKind" value="Class" />
      <setting name="showProgressMessages" value="true" />
      <envs />
      <method />
    </configuration>
    <configuration default="true" type="TestNG" factoryName="TestNG">
      <extension name="coverage" enabled="false" merge="false" sample_coverage="true" runner="idea" />
      <module name="" />
      <option name="ALTERNATIVE_JRE_PATH_ENABLED" value="false" />
      <option name="ALTERNATIVE_JRE_PATH" />
      <option name="SUITE_NAME" />
      <option name="PACKAGE_NAME" />
      <option name="MAIN_CLASS_NAME" />
      <option name="METHOD_NAME" />
      <option name="GROUP_NAME" />
      <option name="TEST_OBJECT" value="CLASS" />
      <option name="VM_PARAMETERS" value="-ea" />
      <option name="PARAMETERS" />
      <option name="WORKING_DIRECTORY" value="$PROJECT_DIR$" />
      <option name="OUTPUT_DIRECTORY" />
      <option name="ANNOTATION_TYPE" />
      <option name="ENV_VARIABLES" />
      <option name="PASS_PARENT_ENVS" value="true" />
      <option name="TEST_SEARCH_SCOPE">
        <value defaultName="singleModule" />
      </option>
      <option name="USE_DEFAULT_REPORTERS" value="false" />
      <option name="PROPERTIES_FILE" />
      <envs />
      <properties />
      <listeners />
      <method />
    </configuration>
    <configuration default="true" type="TestNGTestDiscovery" factoryName="TestNG Test Discovery" changeList="All">
      <extension name="coverage" enabled="false" merge="false" sample_coverage="true" runner="idea" />
      <module name="" />
      <option name="ALTERNATIVE_JRE_PATH_ENABLED" value="false" />
      <option name="ALTERNATIVE_JRE_PATH" />
      <option name="SUITE_NAME" />
      <option name="PACKAGE_NAME" />
      <option name="MAIN_CLASS_NAME" />
      <option name="METHOD_NAME" />
      <option name="GROUP_NAME" />
      <option name="TEST_OBJECT" value="CLASS" />
      <option name="VM_PARAMETERS" />
      <option name="PARAMETERS" />
      <option name="WORKING_DIRECTORY" />
      <option name="OUTPUT_DIRECTORY" />
      <option name="ANNOTATION_TYPE" />
      <option name="ENV_VARIABLES" />
      <option name="PASS_PARENT_ENVS" value="true" />
      <option name="TEST_SEARCH_SCOPE">
        <value defaultName="singleModule" />
      </option>
      <option name="USE_DEFAULT_REPORTERS" value="false" />
      <option name="PROPERTIES_FILE" />
      <envs />
      <properties />
      <listeners />
      <method />
    </configuration>
    <configuration default="true" type="uTestRunConfiguration" factoryName="utest">
      <extension name="coverage" enabled="false" merge="false" sample_coverage="true" runner="idea" />
      <module name="" />
      <setting name="path" value="" />
      <setting name="package" value="" />
      <setting name="vmparams" value="" />
      <setting name="params" value="" />
      <setting name="workingDirectory" value="" />
      <setting name="searchForTest" value="Across module dependencies" />
      <setting name="testName" value="" />
      <setting name="testKind" value="Class" />
      <setting name="showProgressMessages" value="true" />
      <envs />
      <method />
    </configuration>
  </component>
  <component name="SbtLocalSettings">
    <option name="externalProjectsViewState">
      <projects_view />
    </option>
  </component>
  <component name="ShelveChangesManager" show_recycled="false">
    <option name="remove_strategy" value="false" />
  </component>
  <component name="SvnConfiguration">
    <configuration />
  </component>
  <component name="TaskManager">
    <task active="true" id="Default" summary="Default task">
      <changelist id="143c36a4-cac7-4e6e-8803-2f93fef9d1d7" name="Default" comment="" />
      <created>1468348501693</created>
      <option name="number" value="Default" />
      <option name="presentableId" value="Default" />
      <updated>1468348501693</updated>
    </task>
    <servers />
  </component>
  <component name="ToolWindowManager">
    <frame x="-8" y="-8" width="1936" height="1056" extended-state="7" />
    <editor active="true" />
    <layout>
      <window_info id="Palette" active="false" anchor="right" auto_hide="false" internal_type="DOCKED" type="DOCKED" visible="false" show_stripe_button="true" weight="0.33" sideWeight="0.5" order="3" side_tool="false" content_ui="tabs" />
      <window_info id="TODO" active="false" anchor="bottom" auto_hide="false" internal_type="DOCKED" type="DOCKED" visible="false" show_stripe_button="true" weight="0.33" sideWeight="0.5" order="6" side_tool="false" content_ui="tabs" />
      <window_info id="Palette&#9;" active="false" anchor="left" auto_hide="false" internal_type="DOCKED" type="DOCKED" visible="false" show_stripe_button="true" weight="0.33" sideWeight="0.5" order="2" side_tool="false" content_ui="tabs" />
      <window_info id="Capture Analysis" active="false" anchor="right" auto_hide="false" internal_type="DOCKED" type="DOCKED" visible="false" show_stripe_button="true" weight="0.33" sideWeight="0.5" order="4" side_tool="false" content_ui="tabs" />
      <window_info id="Event Log" active="false" anchor="bottom" auto_hide="false" internal_type="DOCKED" type="DOCKED" visible="false" show_stripe_button="true" weight="0.33" sideWeight="0.5" order="7" side_tool="true" content_ui="tabs" />
      <window_info id="Maven Projects" active="false" anchor="right" auto_hide="false" internal_type="DOCKED" type="DOCKED" visible="true" show_stripe_button="true" weight="0.184375" sideWeight="0.5" order="3" side_tool="false" content_ui="tabs" />
      <window_info id="Version Control" active="false" anchor="bottom" auto_hide="false" internal_type="DOCKED" type="DOCKED" visible="false" show_stripe_button="true" weight="0.32875264" sideWeight="0.5" order="7" side_tool="false" content_ui="tabs" />
      <window_info id="Terminal" active="false" anchor="bottom" auto_hide="false" internal_type="DOCKED" type="DOCKED" visible="false" show_stripe_button="true" weight="0.33" sideWeight="0.5" order="7" side_tool="false" content_ui="tabs" />
      <window_info id="Capture Tool" active="false" anchor="left" auto_hide="false" internal_type="DOCKED" type="DOCKED" visible="false" show_stripe_button="true" weight="0.33" sideWeight="0.5" order="3" side_tool="false" content_ui="tabs" />
      <window_info id="Designer" active="false" anchor="right" auto_hide="false" internal_type="DOCKED" type="DOCKED" visible="false" show_stripe_button="true" weight="0.33" sideWeight="0.5" order="3" side_tool="false" content_ui="tabs" />
      <window_info id="Project" active="false" anchor="left" auto_hide="false" internal_type="DOCKED" type="DOCKED" visible="true" show_stripe_button="true" weight="0.27552083" sideWeight="0.5" order="0" side_tool="false" content_ui="combo" />
      <window_info id="Structure" active="false" anchor="left" auto_hide="false" internal_type="DOCKED" type="DOCKED" visible="false" show_stripe_button="true" weight="0.25" sideWeight="0.5" order="1" side_tool="false" content_ui="tabs" />
      <window_info id="Ant Build" active="false" anchor="right" auto_hide="false" internal_type="DOCKED" type="DOCKED" visible="false" show_stripe_button="true" weight="0.25" sideWeight="0.5" order="1" side_tool="false" content_ui="tabs" />
      <window_info id="UI Designer" active="false" anchor="left" auto_hide="false" internal_type="DOCKED" type="DOCKED" visible="false" show_stripe_button="true" weight="0.33" sideWeight="0.5" order="2" side_tool="false" content_ui="tabs" />
      <window_info id="Favorites" active="false" anchor="left" auto_hide="false" internal_type="DOCKED" type="DOCKED" visible="false" show_stripe_button="true" weight="0.33" sideWeight="0.5" order="2" side_tool="true" content_ui="tabs" />
      <window_info id="Cvs" active="false" anchor="bottom" auto_hide="false" internal_type="DOCKED" type="DOCKED" visible="false" show_stripe_button="true" weight="0.25" sideWeight="0.5" order="4" side_tool="false" content_ui="tabs" />
      <window_info id="Message" active="false" anchor="bottom" auto_hide="false" internal_type="DOCKED" type="DOCKED" visible="false" show_stripe_button="true" weight="0.33" sideWeight="0.5" order="0" side_tool="false" content_ui="tabs" />
      <window_info id="Commander" active="false" anchor="right" auto_hide="false" internal_type="SLIDING" type="SLIDING" visible="false" show_stripe_button="true" weight="0.4" sideWeight="0.5" order="0" side_tool="false" content_ui="tabs" />
      <window_info id="Application Servers" active="false" anchor="bottom" auto_hide="false" internal_type="DOCKED" type="DOCKED" visible="false" show_stripe_button="true" weight="0.33" sideWeight="0.5" order="7" side_tool="false" content_ui="tabs" />
      <window_info id="Hierarchy" active="false" anchor="right" auto_hide="false" internal_type="DOCKED" type="DOCKED" visible="true" show_stripe_button="true" weight="0.24947916" sideWeight="0.5" order="2" side_tool="false" content_ui="combo" />
      <window_info id="Debug" active="false" anchor="bottom" auto_hide="false" internal_type="DOCKED" type="DOCKED" visible="false" show_stripe_button="true" weight="0.4" sideWeight="0.5" order="3" side_tool="false" content_ui="tabs" />
      <window_info id="Messages" active="false" anchor="bottom" auto_hide="false" internal_type="DOCKED" type="DOCKED" visible="false" show_stripe_button="true" weight="0.33" sideWeight="0.5" order="7" side_tool="false" content_ui="tabs" />
      <window_info id="Inspection" active="false" anchor="bottom" auto_hide="false" internal_type="DOCKED" type="DOCKED" visible="false" show_stripe_button="true" weight="0.4" sideWeight="0.5" order="5" side_tool="false" content_ui="tabs" />
      <window_info id="Run" active="false" anchor="bottom" auto_hide="false" internal_type="DOCKED" type="DOCKED" visible="false" show_stripe_button="true" weight="0.33" sideWeight="0.5" order="2" side_tool="false" content_ui="tabs" />
      <window_info id="Find" active="false" anchor="bottom" auto_hide="false" internal_type="DOCKED" type="DOCKED" visible="true" show_stripe_button="true" weight="0.1130064" sideWeight="0.5" order="1" side_tool="false" content_ui="tabs" />
    </layout>
  </component>
  <component name="Vcs.Log.UiProperties">
    <option name="RECENTLY_FILTERED_USER_GROUPS">
      <collection />
    </option>
    <option name="RECENTLY_FILTERED_BRANCH_GROUPS">
      <collection />
    </option>
  </component>
  <component name="VcsContentAnnotationSettings">
    <option name="myLimit" value="2678400000" />
  </component>
  <component name="VcsManagerConfiguration">
    <option name="SHOW_FILE_HISTORY_DETAILS" value="false" />
  </component>
  <component name="XDebuggerManager">
    <breakpoint-manager>
      <option name="time" value="4" />
    </breakpoint-manager>
    <watches-manager />
  </component>
  <component name="antWorkspaceConfiguration">
    <option name="IS_AUTOSCROLL_TO_SOURCE" value="false" />
    <option name="FILTER_TARGETS" value="false" />
  </component>
  <component name="editorHistoryManager">
    <entry file="file://$PROJECT_DIR$/main/java/com/microsoft/kafkaavailability/discovery/CuratorManager.java">
      <provider selected="true" editor-type-id="text-editor">
        <state relative-caret-position="0">
          <caret line="299" column="45" selection-start-line="299" selection-start-column="45" selection-end-line="299" selection-end-column="45" />
          <folding />
        </state>
      </provider>
    </entry>
    <entry file="file://$PROJECT_DIR$/main/java/com/microsoft/kafkaavailability/discovery/MetaData.java">
      <provider selected="true" editor-type-id="text-editor">
        <state relative-caret-position="0">
          <caret line="144" column="1" selection-start-line="144" selection-start-column="1" selection-end-line="144" selection-end-column="1" />
          <folding />
        </state>
      </provider>
    </entry>
    <entry file="file://$PROJECT_DIR$/main/java/com/microsoft/kafkaavailability/discovery/ServiceUtil.java">
      <provider selected="true" editor-type-id="text-editor">
        <state relative-caret-position="0">
          <caret line="100" column="67" selection-start-line="100" selection-start-column="48" selection-end-line="100" selection-end-column="67" />
          <folding />
        </state>
      </provider>
    </entry>
    <entry file="file://$PROJECT_DIR$/main/java/com/microsoft/kafkaavailability/MetaDataManager.java">
      <provider selected="true" editor-type-id="text-editor">
        <state relative-caret-position="0">
          <caret line="5" column="0" selection-start-line="5" selection-start-column="0" selection-end-line="5" selection-end-column="0" />
<<<<<<< HEAD
          <folding>
            <element signature="e#0#10148#0" expanded="false" />
            <element signature="imports" expanded="false" />
            <element signature="e#2685#2693#0" expanded="false" />
            <element signature="e#3604#3612#0" expanded="false" />
            <element signature="e#5487#5495#0" expanded="false" />
            <element signature="e#5945#5974#0" expanded="false" />
            <element signature="e#7177#7193#0" expanded="false" />
            <element signature="e#7392#7421#0" expanded="false" />
          </folding>
=======
          <folding />
>>>>>>> 6aa0bb32
        </state>
      </provider>
    </entry>
    <entry file="file://$PROJECT_DIR$/main/java/com/microsoft/kafkaavailability/Producer.java">
      <provider selected="true" editor-type-id="text-editor">
        <state relative-caret-position="0">
          <caret line="158" column="24" selection-start-line="158" selection-start-column="24" selection-end-line="158" selection-end-column="24" />
        </state>
      </provider>
    </entry>
    <entry file="file://$PROJECT_DIR$/main/java/com/microsoft/kafkaavailability/TopicMetadataComparator.java">
      <provider selected="true" editor-type-id="text-editor">
        <state relative-caret-position="0">
          <caret line="16" column="1" selection-start-line="16" selection-start-column="1" selection-end-line="16" selection-end-column="1" />
        </state>
      </provider>
    </entry>
    <entry file="file://$PROJECT_DIR$/main/java/com/microsoft/kafkaavailability/discovery/CuratorClient.java">
      <provider selected="true" editor-type-id="text-editor">
        <state relative-caret-position="0">
          <caret line="20" column="26" selection-start-line="20" selection-start-column="13" selection-end-line="20" selection-end-column="26" />
          <folding />
        </state>
      </provider>
    </entry>
    <entry file="file://$PROJECT_DIR$/main/java/com/microsoft/kafkaavailability/MetaDataManager.java">
      <provider selected="true" editor-type-id="text-editor">
        <state relative-caret-position="0">
          <caret line="48" column="8" selection-start-line="48" selection-start-column="8" selection-end-line="48" selection-end-column="48" />
<<<<<<< HEAD
          <folding>
            <element signature="e#0#10148#0" expanded="false" />
            <element signature="imports" expanded="false" />
            <element signature="e#2685#2693#0" expanded="false" />
            <element signature="e#3604#3612#0" expanded="false" />
            <element signature="e#5487#5495#0" expanded="false" />
            <element signature="e#5945#5974#0" expanded="false" />
            <element signature="e#7177#7193#0" expanded="false" />
            <element signature="e#7392#7421#0" expanded="false" />
          </folding>
=======
          <folding />
>>>>>>> 6aa0bb32
        </state>
      </provider>
    </entry>
    <entry file="file://$PROJECT_DIR$/main/java/com/microsoft/kafkaavailability/IMetaDataManager.java">
      <provider selected="true" editor-type-id="text-editor">
        <state relative-caret-position="0">
          <caret line="18" column="0" selection-start-line="18" selection-start-column="0" selection-end-line="18" selection-end-column="0" />
        </state>
      </provider>
    </entry>
    <entry file="file://$PROJECT_DIR$/main/java/com/microsoft/kafkaavailability/metrics/MetricNameEncoded.java">
      <provider selected="true" editor-type-id="text-editor">
        <state relative-caret-position="0">
          <caret line="0" column="0" selection-start-line="0" selection-start-column="0" selection-end-line="0" selection-end-column="0" />
        </state>
      </provider>
    </entry>
    <entry file="file://$PROJECT_DIR$/main/java/com/microsoft/kafkaavailability/metrics/AvailabilityGauge.java">
      <provider selected="true" editor-type-id="text-editor">
        <state relative-caret-position="0">
          <caret line="0" column="0" selection-start-line="0" selection-start-column="0" selection-end-line="0" selection-end-column="0" />
        </state>
      </provider>
    </entry>
    <entry file="file://$PROJECT_DIR$/main/java/com/microsoft/kafkaavailability/metrics/SqlReporter.java">
      <provider selected="true" editor-type-id="text-editor">
        <state relative-caret-position="0">
          <caret line="220" column="21" selection-start-line="220" selection-start-column="21" selection-end-line="220" selection-end-column="21" />
        </state>
      </provider>
    </entry>
    <entry file="file://$PROJECT_DIR$/main/java/com/microsoft/kafkaavailability/PropertiesManager.java">
      <provider selected="true" editor-type-id="text-editor">
        <state relative-caret-position="0">
          <caret line="0" column="0" selection-start-line="0" selection-start-column="0" selection-end-line="0" selection-end-column="0" />
        </state>
      </provider>
    </entry>
    <entry file="file://$PROJECT_DIR$/main/java/com/microsoft/kafkaavailability/Producer.java">
      <provider selected="true" editor-type-id="text-editor">
        <state relative-caret-position="0">
          <caret line="0" column="0" selection-start-line="0" selection-start-column="0" selection-end-line="0" selection-end-column="0" />
        </state>
      </provider>
    </entry>
    <entry file="file://$PROJECT_DIR$/main/java/com/microsoft/kafkaavailability/MetaDataManagerException.java">
      <provider selected="true" editor-type-id="text-editor">
        <state relative-caret-position="0">
          <caret line="0" column="0" selection-start-line="0" selection-start-column="0" selection-end-line="0" selection-end-column="0" />
        </state>
      </provider>
    </entry>
    <entry file="file://$PROJECT_DIR$/main/java/com/microsoft/kafkaavailability/MetaDataManager.java">
      <provider selected="true" editor-type-id="text-editor">
        <state relative-caret-position="0">
          <caret line="41" column="35" selection-start-line="41" selection-start-column="29" selection-end-line="41" selection-end-column="35" />
<<<<<<< HEAD
          <folding>
            <element signature="e#0#10148#0" expanded="false" />
            <element signature="imports" expanded="false" />
            <element signature="e#2685#2693#0" expanded="false" />
            <element signature="e#3604#3612#0" expanded="false" />
            <element signature="e#5487#5495#0" expanded="false" />
            <element signature="e#5945#5974#0" expanded="false" />
            <element signature="e#7177#7193#0" expanded="false" />
            <element signature="e#7392#7421#0" expanded="false" />
          </folding>
=======
          <folding />
>>>>>>> 6aa0bb32
        </state>
      </provider>
    </entry>
    <entry file="file://$PROJECT_DIR$/main/java/com/microsoft/kafkaavailability/KafkaUtils.java">
      <provider selected="true" editor-type-id="text-editor">
        <state relative-caret-position="0">
          <caret line="54" column="23" selection-start-line="54" selection-start-column="23" selection-end-line="54" selection-end-column="23" />
        </state>
      </provider>
    </entry>
    <entry file="file://$PROJECT_DIR$/main/java/com/microsoft/kafkaavailability/TopicPartition.java">
      <provider selected="true" editor-type-id="text-editor">
        <state relative-caret-position="0">
          <caret line="0" column="0" selection-start-line="0" selection-start-column="0" selection-end-line="0" selection-end-column="0" />
        </state>
      </provider>
    </entry>
    <entry file="file://$PROJECT_DIR$/main/java/com/microsoft/kafkaavailability/App.java">
      <provider selected="true" editor-type-id="text-editor">
        <state relative-caret-position="0">
          <caret line="0" column="0" selection-start-line="0" selection-start-column="0" selection-end-line="0" selection-end-column="0" />
<<<<<<< HEAD
          <folding />
=======
          <folding>
            <element signature="e#0#20791#0" expanded="true" />
          </folding>
>>>>>>> 6aa0bb32
        </state>
      </provider>
    </entry>
    <entry file="file://$PROJECT_DIR$/main/resources/producerProperties.json">
      <provider selected="true" editor-type-id="text-editor">
        <state relative-caret-position="0">
          <caret line="0" column="0" selection-start-line="0" selection-start-column="0" selection-end-line="0" selection-end-column="0" />
        </state>
      </provider>
    </entry>
    <entry file="file://$PROJECT_DIR$/main/java/com/microsoft/kafkaavailability/SimplePartitioner.java">
      <provider selected="true" editor-type-id="text-editor">
        <state relative-caret-position="0">
          <caret line="0" column="0" selection-start-line="0" selection-start-column="0" selection-end-line="0" selection-end-column="0" />
        </state>
      </provider>
    </entry>
    <entry file="file://$PROJECT_DIR$/main/java/com/microsoft/kafkaavailability/TopicPartition.java">
      <provider selected="true" editor-type-id="text-editor">
        <state relative-caret-position="0">
          <caret line="0" column="0" selection-start-line="0" selection-start-column="0" selection-end-line="0" selection-end-column="0" />
        </state>
      </provider>
    </entry>
    <entry file="file://$PROJECT_DIR$/main/java/com/microsoft/kafkaavailability/PropertiesManager.java">
      <provider selected="true" editor-type-id="text-editor">
        <state relative-caret-position="0">
          <caret line="0" column="0" selection-start-line="0" selection-start-column="0" selection-end-line="0" selection-end-column="0" />
        </state>
      </provider>
    </entry>
    <entry file="file://$PROJECT_DIR$/main/java/com/microsoft/kafkaavailability/BrokerInfo.java">
      <provider selected="true" editor-type-id="text-editor">
        <state relative-caret-position="0">
          <caret line="10" column="16" selection-start-line="10" selection-start-column="16" selection-end-line="10" selection-end-column="16" />
        </state>
      </provider>
    </entry>
    <entry file="file://$PROJECT_DIR$/main/java/com/microsoft/kafkaavailability/KafkaUtils.java">
      <provider selected="true" editor-type-id="text-editor">
        <state relative-caret-position="0">
          <caret line="33" column="20" selection-start-line="33" selection-start-column="20" selection-end-line="33" selection-end-column="20" />
        </state>
      </provider>
    </entry>
    <entry file="file://$PROJECT_DIR$/main/resources/metadatamanagerProperties.json">
      <provider selected="true" editor-type-id="text-editor">
        <state relative-caret-position="0">
          <caret line="5" column="15" selection-start-line="5" selection-start-column="3" selection-end-line="5" selection-end-column="15" />
        </state>
      </provider>
    </entry>
    <entry file="file://$PROJECT_DIR$/main/resources/log4j.properties">
      <provider selected="true" editor-type-id="text-editor">
        <state relative-caret-position="0">
          <caret line="16" column="31" selection-start-line="16" selection-start-column="31" selection-end-line="16" selection-end-column="31" />
        </state>
      </provider>
    </entry>
    <entry file="file://$PROJECT_DIR$/main/java/com/microsoft/kafkaavailability/properties/AppProperties.java">
      <provider selected="true" editor-type-id="text-editor">
        <state relative-caret-position="0">
          <caret line="0" column="0" selection-start-line="0" selection-start-column="0" selection-end-line="0" selection-end-column="0" />
        </state>
      </provider>
    </entry>
    <entry file="file://$PROJECT_DIR$/main/java/com/microsoft/kafkaavailability/properties/ConsumerProperties.java">
      <provider selected="true" editor-type-id="text-editor">
        <state relative-caret-position="0">
          <caret line="0" column="0" selection-start-line="0" selection-start-column="0" selection-end-line="0" selection-end-column="0" />
        </state>
      </provider>
    </entry>
    <entry file="file://$PROJECT_DIR$/main/java/com/microsoft/kafkaavailability/properties/MetaDataManagerProperties.java">
      <provider selected="true" editor-type-id="text-editor">
        <state relative-caret-position="0">
          <caret line="24" column="0" selection-start-line="24" selection-start-column="0" selection-end-line="24" selection-end-column="0" />
        </state>
      </provider>
    </entry>
    <entry file="file://$PROJECT_DIR$/main/java/com/microsoft/kafkaavailability/properties/ProducerProperties.java">
      <provider selected="true" editor-type-id="text-editor">
        <state relative-caret-position="0">
          <caret line="5" column="25" selection-start-line="5" selection-start-column="25" selection-end-line="5" selection-end-column="25" />
        </state>
      </provider>
    </entry>
    <entry file="file://$PROJECT_DIR$/main/java/com/microsoft/kafkaavailability/IConsumer.java">
      <provider selected="true" editor-type-id="text-editor">
        <state relative-caret-position="0">
          <caret line="0" column="0" selection-start-line="0" selection-start-column="0" selection-end-line="0" selection-end-column="0" />
        </state>
      </provider>
    </entry>
    <entry file="file://$PROJECT_DIR$/main/resources/consumerProperties.json">
      <provider selected="true" editor-type-id="text-editor">
        <state relative-caret-position="0">
          <caret line="6" column="1" selection-start-line="6" selection-start-column="1" selection-end-line="6" selection-end-column="1" />
        </state>
      </provider>
    </entry>
    <entry file="file://$PROJECT_DIR$/main/java/com/microsoft/kafkaavailability/discovery/CommonUtils.java">
      <provider selected="true" editor-type-id="text-editor">
        <state relative-caret-position="0">
          <caret line="31" column="30" selection-start-line="31" selection-start-column="30" selection-end-line="31" selection-end-column="30" />
        </state>
      </provider>
    </entry>
    <entry file="file://$PROJECT_DIR$/main/java/com/microsoft/kafkaavailability/discovery/Constants.java">
      <provider selected="true" editor-type-id="text-editor">
        <state relative-caret-position="0">
          <caret line="14" column="1" selection-start-line="14" selection-start-column="1" selection-end-line="14" selection-end-column="1" />
        </state>
      </provider>
    </entry>
    <entry file="file://$PROJECT_DIR$/main/java/com/microsoft/kafkaavailability/TopicMetadataComparator.java">
      <provider selected="true" editor-type-id="text-editor">
        <state relative-caret-position="0">
          <caret line="16" column="1" selection-start-line="16" selection-start-column="1" selection-end-line="16" selection-end-column="1" />
        </state>
      </provider>
    </entry>
    <entry file="file://$PROJECT_DIR$/main/java/com/microsoft/kafkaavailability/Producer.java">
      <provider selected="true" editor-type-id="text-editor">
        <state relative-caret-position="0">
          <caret line="158" column="24" selection-start-line="158" selection-start-column="24" selection-end-line="158" selection-end-column="24" />
        </state>
      </provider>
    </entry>
    <entry file="file://$PROJECT_DIR$/main/java/com/microsoft/kafkaavailability/KafkaError.java">
      <provider selected="true" editor-type-id="text-editor">
        <state relative-caret-position="0">
          <caret line="16" column="25" selection-start-line="16" selection-start-column="25" selection-end-line="16" selection-end-column="25" />
        </state>
      </provider>
    </entry>
    <entry file="file://$PROJECT_DIR$/main/resources/appProperties.json">
      <provider selected="true" editor-type-id="text-editor">
        <state relative-caret-position="323">
          <caret line="19" column="1" selection-start-line="19" selection-start-column="1" selection-end-line="19" selection-end-column="1" />
        </state>
      </provider>
    </entry>
    <entry file="file://$PROJECT_DIR$/main/java/com/microsoft/kafkaavailability/IMetaDataManager.java">
      <provider selected="true" editor-type-id="text-editor">
        <state relative-caret-position="170">
          <caret line="13" column="60" selection-start-line="13" selection-start-column="60" selection-end-line="13" selection-end-column="60" />
        </state>
      </provider>
    </entry>
    <entry file="file://$PROJECT_DIR$/main/java/com/microsoft/kafkaavailability/MetaDataManagerException.java">
      <provider selected="true" editor-type-id="text-editor">
        <state relative-caret-position="221">
          <caret line="19" column="0" selection-start-line="19" selection-start-column="0" selection-end-line="19" selection-end-column="0" />
        </state>
      </provider>
    </entry>
    <entry file="file://$PROJECT_DIR$/main/java/com/microsoft/kafkaavailability/discovery/CuratorClient.java">
      <provider selected="true" editor-type-id="text-editor">
        <state relative-caret-position="1088">
          <caret line="76" column="41" selection-start-line="76" selection-start-column="23" selection-end-line="76" selection-end-column="41" />
          <folding />
        </state>
      </provider>
    </entry>
    <entry file="file://$PROJECT_DIR$/main/java/com/microsoft/kafkaavailability/discovery/CuratorManager.java">
      <provider selected="true" editor-type-id="text-editor">
        <state relative-caret-position="4641">
          <caret line="299" column="45" selection-start-line="299" selection-start-column="45" selection-end-line="299" selection-end-column="45" />
          <folding />
        </state>
      </provider>
    </entry>
    <entry file="file://$PROJECT_DIR$/main/java/com/microsoft/kafkaavailability/discovery/MetaData.java">
      <provider selected="true" editor-type-id="text-editor">
        <state relative-caret-position="2125">
          <caret line="144" column="1" selection-start-line="144" selection-start-column="1" selection-end-line="144" selection-end-column="1" />
<<<<<<< HEAD
          <folding>
            <element signature="e#0#3188#0" expanded="false" />
            <element signature="imports" expanded="false" />
            <element signature="e#1895#1896#0" expanded="false" />
            <element signature="e#1926#1927#0" expanded="false" />
            <element signature="e#2073#2074#0" expanded="false" />
            <element signature="e#2109#2110#0" expanded="false" />
            <element signature="e#2244#2245#0" expanded="false" />
            <element signature="e#2277#2278#0" expanded="false" />
            <element signature="e#2400#2401#0" expanded="false" />
            <element signature="e#2434#2435#0" expanded="false" />
            <element signature="e#2589#2590#0" expanded="false" />
            <element signature="e#2622#2623#0" expanded="false" />
            <element signature="e#2824#2825#0" expanded="false" />
            <element signature="e#2868#2869#0" expanded="false" />
          </folding>
=======
          <folding />
>>>>>>> 6aa0bb32
        </state>
      </provider>
    </entry>
    <entry file="file://$PROJECT_DIR$/main/java/com/microsoft/kafkaavailability/MetaDataManager.java">
      <provider selected="true" editor-type-id="text-editor">
        <state relative-caret-position="2601">
          <caret line="181" column="38" selection-start-line="181" selection-start-column="38" selection-end-line="181" selection-end-column="38" />
<<<<<<< HEAD
          <folding>
            <element signature="e#0#10148#0" expanded="false" />
            <element signature="imports" expanded="false" />
            <element signature="e#2685#2693#0" expanded="false" />
            <element signature="e#3604#3612#0" expanded="false" />
            <element signature="e#5487#5495#0" expanded="false" />
            <element signature="e#5945#5974#0" expanded="false" />
            <element signature="e#7177#7193#0" expanded="false" />
            <element signature="e#7392#7421#0" expanded="false" />
          </folding>
=======
          <folding />
>>>>>>> 6aa0bb32
        </state>
      </provider>
    </entry>
    <entry file="file://$PROJECT_DIR$/main/java/com/microsoft/kafkaavailability/metrics/SqlReporter.java">
      <provider selected="true" editor-type-id="text-editor">
        <state relative-caret-position="2601">
          <caret line="172" column="28" selection-start-line="172" selection-start-column="26" selection-end-line="172" selection-end-column="28" />
<<<<<<< HEAD
          <folding>
            <element signature="e#0#13075#0" expanded="false" />
            <element signature="imports" expanded="false" />
            <element signature="e#1110#1111#0" expanded="false" />
            <element signature="e#1154#1155#0" expanded="false" />
          </folding>
=======
          <folding />
>>>>>>> 6aa0bb32
        </state>
      </provider>
    </entry>
    <entry file="file://$PROJECT_DIR$/main/java/com/microsoft/kafkaavailability/Consumer.java">
      <provider selected="true" editor-type-id="text-editor">
        <state relative-caret-position="3978">
          <caret line="256" column="32" selection-start-line="256" selection-start-column="32" selection-end-line="256" selection-end-column="32" />
<<<<<<< HEAD
          <folding>
            <element signature="e#0#13596#0" expanded="false" />
            <element signature="imports" expanded="false" />
            <element signature="e#2069#2070#0" expanded="false" />
            <element signature="e#2127#2128#0" expanded="false" />
          </folding>
=======
          <folding />
>>>>>>> 6aa0bb32
        </state>
      </provider>
    </entry>
    <entry file="file://$PROJECT_DIR$/main/java/com/microsoft/kafkaavailability/metrics/MetricNameEncoded.java">
      <provider selected="true" editor-type-id="text-editor">
        <state relative-caret-position="255">
          <caret line="18" column="0" selection-start-line="18" selection-start-column="0" selection-end-line="18" selection-end-column="0" />
          <folding>
            <element signature="e#0#521#0" expanded="false" />
          </folding>
        </state>
      </provider>
    </entry>
    <entry file="file://$PROJECT_DIR$/main/java/com/microsoft/kafkaavailability/metrics/AvailabilityGauge.java">
      <provider selected="true" editor-type-id="text-editor">
        <state relative-caret-position="102">
          <caret line="9" column="11" selection-start-line="9" selection-start-column="11" selection-end-line="9" selection-end-column="11" />
<<<<<<< HEAD
          <folding>
            <element signature="e#0#805#0" expanded="false" />
          </folding>
        </state>
      </provider>
    </entry>
    <entry file="file://$PROJECT_DIR$/main/java/com/microsoft/kafkaavailability/discovery/ServiceUtil.java">
      <provider selected="true" editor-type-id="text-editor">
        <state relative-caret-position="348">
          <caret line="70" column="7" selection-start-line="70" selection-start-column="7" selection-end-line="70" selection-end-column="7" />
          <folding />
        </state>
      </provider>
    </entry>
    <entry file="file://$PROJECT_DIR$/main/java/com/microsoft/kafkaavailability/App.java">
      <provider selected="true" editor-type-id="text-editor">
        <state relative-caret-position="287">
          <caret line="297" column="39" selection-start-line="297" selection-start-column="33" selection-end-line="297" selection-end-column="39" />
=======
          <folding />
        </state>
      </provider>
    </entry>
    <entry file="file://$PROJECT_DIR$/main/java/com/microsoft/kafkaavailability/App.java">
      <provider selected="true" editor-type-id="text-editor">
        <state relative-caret-position="447">
          <caret line="366" column="0" selection-start-line="366" selection-start-column="0" selection-end-line="366" selection-end-column="0" />
          <folding>
            <element signature="e#0#20791#0" expanded="true" />
          </folding>
        </state>
      </provider>
    </entry>
    <entry file="file://$PROJECT_DIR$/main/java/com/microsoft/kafkaavailability/discovery/ServiceUtil.java">
      <provider selected="true" editor-type-id="text-editor">
        <state relative-caret-position="858">
          <caret line="100" column="67" selection-start-line="100" selection-start-column="48" selection-end-line="100" selection-end-column="67" />
>>>>>>> 6aa0bb32
          <folding />
        </state>
      </provider>
    </entry>
  </component>
</project><|MERGE_RESOLUTION|>--- conflicted
+++ resolved
@@ -1,1269 +1,1245 @@
 <?xml version="1.0" encoding="UTF-8"?>
 <project version="4">
-  <component name="ChangeListManager">
-    <list default="true" id="143c36a4-cac7-4e6e-8803-2f93fef9d1d7" name="Default" comment="">
-<<<<<<< HEAD
-      <change type="MODIFICATION" beforePath="$PROJECT_DIR$/../target/classes/com/microsoft/kafkaavailability/App.class" afterPath="$PROJECT_DIR$/../target/classes/com/microsoft/kafkaavailability/App.class" />
-      <change type="MODIFICATION" beforePath="$PROJECT_DIR$/../target/classes/com/microsoft/kafkaavailability/Consumer.class" afterPath="$PROJECT_DIR$/../target/classes/com/microsoft/kafkaavailability/Consumer.class" />
-      <change type="MODIFICATION" beforePath="$PROJECT_DIR$/../target/kafkaavailability-1.0-SNAPSHOT-jar-with-dependencies.jar" afterPath="$PROJECT_DIR$/../target/kafkaavailability-1.0-SNAPSHOT-jar-with-dependencies.jar" />
-      <change type="MODIFICATION" beforePath="$PROJECT_DIR$/.idea/workspace.xml" afterPath="$PROJECT_DIR$/.idea/workspace.xml" />
-      <change type="MODIFICATION" beforePath="$PROJECT_DIR$/../target/maven-status/maven-compiler-plugin/compile/default-compile/createdFiles.lst" afterPath="$PROJECT_DIR$/../target/maven-status/maven-compiler-plugin/compile/default-compile/createdFiles.lst" />
-      <change type="MODIFICATION" beforePath="$PROJECT_DIR$/../target/maven-status/maven-compiler-plugin/compile/default-compile/inputFiles.lst" afterPath="$PROJECT_DIR$/../target/maven-status/maven-compiler-plugin/compile/default-compile/inputFiles.lst" />
-=======
-      <change type="NEW" beforePath="" afterPath="$PROJECT_DIR$/../.idea/.name" />
-      <change type="NEW" beforePath="" afterPath="$PROJECT_DIR$/../target/classes/com/microsoft/kafkaavailability/App$1.class" />
-      <change type="NEW" beforePath="" afterPath="$PROJECT_DIR$/../target/classes/com/microsoft/kafkaavailability/App.class" />
-      <change type="NEW" beforePath="" afterPath="$PROJECT_DIR$/../target/classes/com/microsoft/kafkaavailability/BrokerInfo.class" />
-      <change type="NEW" beforePath="" afterPath="$PROJECT_DIR$/../target/classes/com/microsoft/kafkaavailability/Consumer.class" />
-      <change type="NEW" beforePath="" afterPath="$PROJECT_DIR$/../target/classes/com/microsoft/kafkaavailability/IConsumer.class" />
-      <change type="NEW" beforePath="" afterPath="$PROJECT_DIR$/../target/classes/com/microsoft/kafkaavailability/IMetaDataManager.class" />
-      <change type="NEW" beforePath="" afterPath="$PROJECT_DIR$/../target/classes/com/microsoft/kafkaavailability/IProducer.class" />
-      <change type="NEW" beforePath="" afterPath="$PROJECT_DIR$/../target/classes/com/microsoft/kafkaavailability/IPropertiesManager.class" />
-      <change type="NEW" beforePath="" afterPath="$PROJECT_DIR$/../target/classes/com/microsoft/kafkaavailability/KafkaError.class" />
-      <change type="NEW" beforePath="" afterPath="$PROJECT_DIR$/../target/classes/com/microsoft/kafkaavailability/KafkaUtils.class" />
-      <change type="NEW" beforePath="" afterPath="$PROJECT_DIR$/../target/classes/com/microsoft/kafkaavailability/MetaDataManager.class" />
-      <change type="NEW" beforePath="" afterPath="$PROJECT_DIR$/../target/classes/com/microsoft/kafkaavailability/MetaDataManagerException.class" />
-      <change type="NEW" beforePath="" afterPath="$PROJECT_DIR$/../target/classes/com/microsoft/kafkaavailability/Producer$1.class" />
-      <change type="NEW" beforePath="" afterPath="$PROJECT_DIR$/../target/classes/com/microsoft/kafkaavailability/Producer$2.class" />
-      <change type="NEW" beforePath="" afterPath="$PROJECT_DIR$/../target/classes/com/microsoft/kafkaavailability/Producer.class" />
-      <change type="NEW" beforePath="" afterPath="$PROJECT_DIR$/../target/classes/com/microsoft/kafkaavailability/PropertiesManager.class" />
-      <change type="NEW" beforePath="" afterPath="$PROJECT_DIR$/../target/classes/com/microsoft/kafkaavailability/SimplePartitioner.class" />
-      <change type="NEW" beforePath="" afterPath="$PROJECT_DIR$/../target/classes/com/microsoft/kafkaavailability/TopicMetadataComparator.class" />
-      <change type="NEW" beforePath="" afterPath="$PROJECT_DIR$/../target/classes/com/microsoft/kafkaavailability/TopicPartition.class" />
-      <change type="NEW" beforePath="" afterPath="$PROJECT_DIR$/../target/classes/com/microsoft/kafkaavailability/discovery/CommonUtils$1.class" />
-      <change type="NEW" beforePath="" afterPath="$PROJECT_DIR$/../target/classes/com/microsoft/kafkaavailability/discovery/CommonUtils.class" />
-      <change type="NEW" beforePath="" afterPath="$PROJECT_DIR$/../target/classes/com/microsoft/kafkaavailability/discovery/Constants.class" />
-      <change type="NEW" beforePath="" afterPath="$PROJECT_DIR$/../target/classes/com/microsoft/kafkaavailability/discovery/CuratorClient.class" />
-      <change type="NEW" beforePath="" afterPath="$PROJECT_DIR$/../target/classes/com/microsoft/kafkaavailability/discovery/CuratorManager.class" />
-      <change type="NEW" beforePath="" afterPath="$PROJECT_DIR$/../target/classes/com/microsoft/kafkaavailability/discovery/MetaData.class" />
-      <change type="NEW" beforePath="" afterPath="$PROJECT_DIR$/../target/classes/com/microsoft/kafkaavailability/discovery/ServiceUtil.class" />
-      <change type="NEW" beforePath="" afterPath="$PROJECT_DIR$/../target/classes/com/microsoft/kafkaavailability/metrics/AvailabilityGauge.class" />
-      <change type="NEW" beforePath="" afterPath="$PROJECT_DIR$/../target/classes/com/microsoft/kafkaavailability/metrics/MetricNameEncoded.class" />
-      <change type="NEW" beforePath="" afterPath="$PROJECT_DIR$/../target/classes/com/microsoft/kafkaavailability/metrics/SqlReporter$1.class" />
-      <change type="NEW" beforePath="" afterPath="$PROJECT_DIR$/../target/classes/com/microsoft/kafkaavailability/metrics/SqlReporter$Builder.class" />
-      <change type="NEW" beforePath="" afterPath="$PROJECT_DIR$/../target/classes/com/microsoft/kafkaavailability/metrics/SqlReporter.class" />
-      <change type="NEW" beforePath="" afterPath="$PROJECT_DIR$/../target/classes/com/microsoft/kafkaavailability/properties/AppProperties.class" />
-      <change type="NEW" beforePath="" afterPath="$PROJECT_DIR$/../target/classes/com/microsoft/kafkaavailability/properties/ConsumerProperties.class" />
-      <change type="NEW" beforePath="" afterPath="$PROJECT_DIR$/../target/classes/com/microsoft/kafkaavailability/properties/MetaDataManagerProperties.class" />
-      <change type="NEW" beforePath="" afterPath="$PROJECT_DIR$/../target/classes/com/microsoft/kafkaavailability/properties/ProducerProperties.class" />
-      <change type="NEW" beforePath="" afterPath="$PROJECT_DIR$/../target/kafkaavailability-1.0-SNAPSHOT-jar-with-dependencies.jar" />
-      <change type="NEW" beforePath="" afterPath="$PROJECT_DIR$/../target/maven-status/maven-compiler-plugin/compile/default-compile/createdFiles.lst" />
-      <change type="NEW" beforePath="" afterPath="$PROJECT_DIR$/../target/maven-status/maven-compiler-plugin/compile/default-compile/inputFiles.lst" />
-      <change type="NEW" beforePath="" afterPath="$PROJECT_DIR$/../.idea/compiler.xml" />
-      <change type="NEW" beforePath="" afterPath="$PROJECT_DIR$/../.idea/copyright/profiles_settings.xml" />
-      <change type="NEW" beforePath="" afterPath="$PROJECT_DIR$/../.idea/encodings.xml" />
-      <change type="NEW" beforePath="" afterPath="$PROJECT_DIR$/../.idea/libraries/Maven__com_101tec_zkclient_0_3.xml" />
-      <change type="NEW" beforePath="" afterPath="$PROJECT_DIR$/../.idea/libraries/Maven__com_amazonaws_aws_java_sdk_1_3_22.xml" />
-      <change type="NEW" beforePath="" afterPath="$PROJECT_DIR$/../.idea/libraries/Maven__com_google_code_findbugs_annotations_2_0_0.xml" />
-      <change type="NEW" beforePath="" afterPath="$PROJECT_DIR$/../.idea/libraries/Maven__com_google_code_gson_gson_2_6.xml" />
-      <change type="NEW" beforePath="" afterPath="$PROJECT_DIR$/../.idea/libraries/Maven__com_google_guava_guava_19_0.xml" />
-      <change type="NEW" beforePath="" afterPath="$PROJECT_DIR$/../.idea/libraries/Maven__com_microsoft_sqlserver_sqljdbc4_4_0.xml" />
-      <change type="NEW" beforePath="" afterPath="$PROJECT_DIR$/../.idea/libraries/Maven__com_netflix_curator_curator_client_1_3_2.xml" />
-      <change type="NEW" beforePath="" afterPath="$PROJECT_DIR$/../.idea/libraries/Maven__com_netflix_curator_curator_framework_1_3_2.xml" />
-      <change type="NEW" beforePath="" afterPath="$PROJECT_DIR$/../.idea/libraries/Maven__com_netflix_curator_curator_recipes_1_3_2.xml" />
-      <change type="NEW" beforePath="" afterPath="$PROJECT_DIR$/../.idea/libraries/Maven__com_netflix_exhibitor_exhibitor_core_1_4_6.xml" />
-      <change type="NEW" beforePath="" afterPath="$PROJECT_DIR$/../.idea/libraries/Maven__com_netflix_servo_servo_core_0_4_20.xml" />
-      <change type="NEW" beforePath="" afterPath="$PROJECT_DIR$/../.idea/libraries/Maven__com_sun_jersey_jersey_bundle_1_9_1.xml" />
-      <change type="NEW" beforePath="" afterPath="$PROJECT_DIR$/../.idea/libraries/Maven__com_sun_jersey_jersey_client_1_11.xml" />
-      <change type="NEW" beforePath="" afterPath="$PROJECT_DIR$/../.idea/libraries/Maven__com_sun_jersey_jersey_core_1_11.xml" />
-      <change type="NEW" beforePath="" afterPath="$PROJECT_DIR$/../.idea/libraries/Maven__com_sun_xml_bind_jaxb_impl_2_2_4.xml" />
-      <change type="NEW" beforePath="" afterPath="$PROJECT_DIR$/../.idea/libraries/Maven__com_yammer_metrics_metrics_core_2_2_0.xml" />
-      <change type="NEW" beforePath="" afterPath="$PROJECT_DIR$/../.idea/libraries/Maven__commons_cli_commons_cli_1_3_1.xml" />
-      <change type="NEW" beforePath="" afterPath="$PROJECT_DIR$/../.idea/libraries/Maven__commons_codec_commons_codec_1_3.xml" />
-      <change type="NEW" beforePath="" afterPath="$PROJECT_DIR$/../.idea/libraries/Maven__commons_logging_commons_logging_1_1_1.xml" />
-      <change type="NEW" beforePath="" afterPath="$PROJECT_DIR$/../.idea/libraries/Maven__io_dropwizard_metrics_metrics_core_3_1_0.xml" />
-      <change type="NEW" beforePath="" afterPath="$PROJECT_DIR$/../.idea/libraries/Maven__io_netty_netty_3_7_0_Final.xml" />
-      <change type="NEW" beforePath="" afterPath="$PROJECT_DIR$/../.idea/libraries/Maven__javax_activation_activation_1_1.xml" />
-      <change type="NEW" beforePath="" afterPath="$PROJECT_DIR$/../.idea/libraries/Maven__javax_ws_rs_jsr311_api_1_1_1.xml" />
-      <change type="NEW" beforePath="" afterPath="$PROJECT_DIR$/../.idea/libraries/Maven__javax_xml_bind_jaxb_api_2_2_3.xml" />
-      <change type="NEW" beforePath="" afterPath="$PROJECT_DIR$/../.idea/libraries/Maven__javax_xml_stream_stax_api_1_0_2.xml" />
-      <change type="NEW" beforePath="" afterPath="$PROJECT_DIR$/../.idea/libraries/Maven__jline_jline_0_9_94.xml" />
-      <change type="NEW" beforePath="" afterPath="$PROJECT_DIR$/../.idea/libraries/Maven__junit_junit_4_12.xml" />
-      <change type="NEW" beforePath="" afterPath="$PROJECT_DIR$/../.idea/libraries/Maven__log4j_apache_log4j_extras_1_2_17.xml" />
-      <change type="NEW" beforePath="" afterPath="$PROJECT_DIR$/../.idea/libraries/Maven__log4j_log4j_1_2_17.xml" />
-      <change type="NEW" beforePath="" afterPath="$PROJECT_DIR$/../.idea/libraries/Maven__net_sf_jopt_simple_jopt_simple_3_2.xml" />
-      <change type="NEW" beforePath="" afterPath="$PROJECT_DIR$/../.idea/libraries/Maven__org_apache_curator_curator_client_2_9_0.xml" />
-      <change type="NEW" beforePath="" afterPath="$PROJECT_DIR$/../.idea/libraries/Maven__org_apache_curator_curator_framework_2_9_0.xml" />
-      <change type="NEW" beforePath="" afterPath="$PROJECT_DIR$/../.idea/libraries/Maven__org_apache_curator_curator_recipes_2_9_0.xml" />
-      <change type="NEW" beforePath="" afterPath="$PROJECT_DIR$/../.idea/libraries/Maven__org_apache_curator_curator_x_discovery_2_9_0.xml" />
-      <change type="NEW" beforePath="" afterPath="$PROJECT_DIR$/../.idea/libraries/Maven__org_apache_httpcomponents_httpclient_4_1.xml" />
-      <change type="NEW" beforePath="" afterPath="$PROJECT_DIR$/../.idea/libraries/Maven__org_apache_httpcomponents_httpcore_4_1.xml" />
-      <change type="NEW" beforePath="" afterPath="$PROJECT_DIR$/../.idea/libraries/Maven__org_apache_kafka_kafka_2_10_0_8_1_1.xml" />
-      <change type="NEW" beforePath="" afterPath="$PROJECT_DIR$/../.idea/libraries/Maven__org_apache_lucene_lucene_core_3_6_0.xml" />
-      <change type="NEW" beforePath="" afterPath="$PROJECT_DIR$/../.idea/libraries/Maven__org_apache_zookeeper_zookeeper_3_4_6.xml" />
-      <change type="NEW" beforePath="" afterPath="$PROJECT_DIR$/../.idea/libraries/Maven__org_codehaus_jackson_jackson_core_asl_1_9_13.xml" />
-      <change type="NEW" beforePath="" afterPath="$PROJECT_DIR$/../.idea/libraries/Maven__org_codehaus_jackson_jackson_mapper_asl_1_9_13.xml" />
-      <change type="NEW" beforePath="" afterPath="$PROJECT_DIR$/../.idea/libraries/Maven__org_codehaus_jsr166_mirror_jsr166y_1_7_0.xml" />
-      <change type="NEW" beforePath="" afterPath="$PROJECT_DIR$/../.idea/libraries/Maven__org_hamcrest_hamcrest_core_1_3.xml" />
-      <change type="NEW" beforePath="" afterPath="$PROJECT_DIR$/../.idea/libraries/Maven__org_scala_lang_scala_library_2_10_1.xml" />
-      <change type="NEW" beforePath="" afterPath="$PROJECT_DIR$/../.idea/libraries/Maven__org_slf4j_slf4j_api_1_7_13.xml" />
-      <change type="NEW" beforePath="" afterPath="$PROJECT_DIR$/../.idea/libraries/Maven__org_slf4j_slf4j_log4j12_1_7_13.xml" />
-      <change type="NEW" beforePath="" afterPath="$PROJECT_DIR$/../.idea/libraries/Maven__org_xerial_snappy_snappy_java_1_0_5.xml" />
-      <change type="NEW" beforePath="" afterPath="$PROJECT_DIR$/../.idea/misc.xml" />
-      <change type="NEW" beforePath="" afterPath="$PROJECT_DIR$/../.idea/modules.xml" />
-      <change type="NEW" beforePath="" afterPath="$PROJECT_DIR$/../.idea/vcs.xml" />
-      <change type="NEW" beforePath="" afterPath="$PROJECT_DIR$/../.idea/workspace.xml" />
-      <change type="NEW" beforePath="" afterPath="$PROJECT_DIR$/../kafkaavailability.iml" />
-      <change type="NEW" beforePath="" afterPath="$PROJECT_DIR$/.idea/compiler.xml" />
-      <change type="NEW" beforePath="" afterPath="$PROJECT_DIR$/.idea/copyright/profiles_settings.xml" />
-      <change type="NEW" beforePath="" afterPath="$PROJECT_DIR$/.idea/misc.xml" />
-      <change type="NEW" beforePath="" afterPath="$PROJECT_DIR$/.idea/workspace.xml" />
-      <change type="NEW" beforePath="" afterPath="$PROJECT_DIR$/../target/classes/appProperties.json" />
-      <change type="NEW" beforePath="" afterPath="$PROJECT_DIR$/../target/classes/consumerProperties.json" />
-      <change type="NEW" beforePath="" afterPath="$PROJECT_DIR$/../target/classes/log4j.properties" />
-      <change type="NEW" beforePath="" afterPath="$PROJECT_DIR$/../target/classes/metadatamanagerProperties.json" />
-      <change type="NEW" beforePath="" afterPath="$PROJECT_DIR$/../target/classes/producerProperties.json" />
-      <change type="MODIFICATION" beforePath="$PROJECT_DIR$/main/java/com/microsoft/kafkaavailability/App.java" afterPath="$PROJECT_DIR$/main/java/com/microsoft/kafkaavailability/App.java" />
->>>>>>> 6aa0bb32
-    </list>
-    <ignored path="src.iws" />
-    <ignored path=".idea/workspace.xml" />
-    <option name="EXCLUDED_CONVERTED_TO_IGNORED" value="true" />
-    <option name="TRACKING_ENABLED" value="true" />
-    <option name="SHOW_DIALOG" value="false" />
-    <option name="HIGHLIGHT_CONFLICTS" value="true" />
-    <option name="HIGHLIGHT_NON_ACTIVE_CHANGELIST" value="false" />
-    <option name="LAST_RESOLUTION" value="IGNORE" />
-  </component>
-  <component name="ChangesViewManager" flattened_view="true" show_ignored="false" />
-  <component name="CreatePatchCommitExecutor">
-    <option name="PATCH_PATH" value="" />
-  </component>
-  <component name="ExecutionTargetManager" SELECTED_TARGET="default_target" />
-  <component name="FavoritesManager">
-    <favorites_list name="src" />
-  </component>
-  <component name="FileEditorManager">
-    <leaf SIDE_TABS_SIZE_LIMIT_KEY="300">
-      <file leaf-file-name="Consumer.java" pinned="false" current-in-tab="false">
-        <entry file="file://$PROJECT_DIR$/main/java/com/microsoft/kafkaavailability/Consumer.java">
-          <provider selected="true" editor-type-id="text-editor">
-            <state relative-caret-position="3978">
-              <caret line="256" column="32" selection-start-line="256" selection-start-column="32" selection-end-line="256" selection-end-column="32" />
-<<<<<<< HEAD
-              <folding>
-                <element signature="e#0#13596#0" expanded="false" />
-                <element signature="imports" expanded="false" />
-                <element signature="e#2069#2070#0" expanded="false" />
-                <element signature="e#2127#2128#0" expanded="false" />
-              </folding>
-=======
-              <folding />
->>>>>>> 6aa0bb32
-            </state>
-          </provider>
-        </entry>
-      </file>
-      <file leaf-file-name="SqlReporter.java" pinned="false" current-in-tab="false">
-        <entry file="file://$PROJECT_DIR$/main/java/com/microsoft/kafkaavailability/metrics/SqlReporter.java">
-          <provider selected="true" editor-type-id="text-editor">
-            <state relative-caret-position="2601">
-              <caret line="172" column="28" selection-start-line="172" selection-start-column="26" selection-end-line="172" selection-end-column="28" />
-<<<<<<< HEAD
-              <folding>
-                <element signature="e#0#13075#0" expanded="false" />
-                <element signature="imports" expanded="false" />
-                <element signature="e#1110#1111#0" expanded="false" />
-                <element signature="e#1154#1155#0" expanded="false" />
-              </folding>
-=======
-              <folding />
->>>>>>> 6aa0bb32
-            </state>
-          </provider>
-        </entry>
-      </file>
-      <file leaf-file-name="AvailabilityGauge.java" pinned="false" current-in-tab="false">
-        <entry file="file://$PROJECT_DIR$/main/java/com/microsoft/kafkaavailability/metrics/AvailabilityGauge.java">
-          <provider selected="true" editor-type-id="text-editor">
-            <state relative-caret-position="102">
-              <caret line="9" column="11" selection-start-line="9" selection-start-column="11" selection-end-line="9" selection-end-column="11" />
-<<<<<<< HEAD
-              <folding>
-                <element signature="e#0#805#0" expanded="false" />
-              </folding>
-=======
-              <folding />
->>>>>>> 6aa0bb32
-            </state>
-          </provider>
-        </entry>
-      </file>
-      <file leaf-file-name="MetricNameEncoded.java" pinned="false" current-in-tab="false">
-        <entry file="file://$PROJECT_DIR$/main/java/com/microsoft/kafkaavailability/metrics/MetricNameEncoded.java">
-          <provider selected="true" editor-type-id="text-editor">
-            <state relative-caret-position="255">
-              <caret line="18" column="0" selection-start-line="18" selection-start-column="0" selection-end-line="18" selection-end-column="0" />
-              <folding>
-                <element signature="e#0#521#0" expanded="false" />
-              </folding>
-            </state>
-          </provider>
-        </entry>
-      </file>
-      <file leaf-file-name="CuratorClient.java" pinned="false" current-in-tab="false">
-        <entry file="file://$PROJECT_DIR$/main/java/com/microsoft/kafkaavailability/discovery/CuratorClient.java">
-          <provider selected="true" editor-type-id="text-editor">
-            <state relative-caret-position="1088">
-              <caret line="76" column="41" selection-start-line="76" selection-start-column="23" selection-end-line="76" selection-end-column="41" />
-              <folding />
-            </state>
-          </provider>
-        </entry>
-      </file>
-      <file leaf-file-name="CuratorManager.java" pinned="false" current-in-tab="false">
-        <entry file="file://$PROJECT_DIR$/main/java/com/microsoft/kafkaavailability/discovery/CuratorManager.java">
-          <provider selected="true" editor-type-id="text-editor">
-            <state relative-caret-position="4641">
-              <caret line="299" column="45" selection-start-line="299" selection-start-column="45" selection-end-line="299" selection-end-column="45" />
-              <folding />
-            </state>
-          </provider>
-        </entry>
-      </file>
-      <file leaf-file-name="MetaData.java" pinned="false" current-in-tab="false">
-        <entry file="file://$PROJECT_DIR$/main/java/com/microsoft/kafkaavailability/discovery/MetaData.java">
-          <provider selected="true" editor-type-id="text-editor">
-            <state relative-caret-position="2125">
-              <caret line="144" column="1" selection-start-line="144" selection-start-column="1" selection-end-line="144" selection-end-column="1" />
-              <folding />
-            </state>
-          </provider>
-        </entry>
-      </file>
-      <file leaf-file-name="ServiceUtil.java" pinned="false" current-in-tab="true">
-        <entry file="file://$PROJECT_DIR$/main/java/com/microsoft/kafkaavailability/discovery/ServiceUtil.java">
-          <provider selected="true" editor-type-id="text-editor">
-<<<<<<< HEAD
-            <state relative-caret-position="348">
-              <caret line="70" column="7" selection-start-line="70" selection-start-column="7" selection-end-line="70" selection-end-column="7" />
-              <folding />
-            </state>
-          </provider>
-        </entry>
-      </file>
-      <file leaf-file-name="App.java" pinned="false" current-in-tab="true">
-        <entry file="file://$PROJECT_DIR$/main/java/com/microsoft/kafkaavailability/App.java">
-          <provider selected="true" editor-type-id="text-editor">
-            <state relative-caret-position="287">
-              <caret line="297" column="39" selection-start-line="297" selection-start-column="33" selection-end-line="297" selection-end-column="39" />
-=======
-            <state relative-caret-position="858">
-              <caret line="100" column="67" selection-start-line="100" selection-start-column="48" selection-end-line="100" selection-end-column="67" />
->>>>>>> 6aa0bb32
-              <folding />
-            </state>
-          </provider>
-        </entry>
-      </file>
-      <file leaf-file-name="MetaDataManager.java" pinned="false" current-in-tab="false">
-        <entry file="file://$PROJECT_DIR$/main/java/com/microsoft/kafkaavailability/MetaDataManager.java">
-          <provider selected="true" editor-type-id="text-editor">
-            <state relative-caret-position="2601">
-              <caret line="181" column="38" selection-start-line="181" selection-start-column="38" selection-end-line="181" selection-end-column="38" />
-<<<<<<< HEAD
-              <folding>
-                <element signature="e#0#10148#0" expanded="false" />
-                <element signature="imports" expanded="false" />
-                <element signature="e#2685#2693#0" expanded="false" />
-                <element signature="e#3604#3612#0" expanded="false" />
-                <element signature="e#5487#5495#0" expanded="false" />
-                <element signature="e#5945#5974#0" expanded="false" />
-                <element signature="e#7177#7193#0" expanded="false" />
-                <element signature="e#7392#7421#0" expanded="false" />
-              </folding>
-=======
-              <folding />
->>>>>>> 6aa0bb32
-            </state>
-          </provider>
-        </entry>
-      </file>
-    </leaf>
-  </component>
-  <component name="Git.Settings">
-    <option name="RECENT_GIT_ROOT_PATH" value="$PROJECT_DIR$/.." />
-  </component>
-  <component name="GradleLocalSettings">
-    <option name="externalProjectsViewState">
-      <projects_view />
-    </option>
-  </component>
-  <component name="IdeDocumentHistory">
-    <option name="CHANGED_PATHS">
-      <list>
-        <option value="$PROJECT_DIR$/main/java/com/microsoft/kafkaavailability/service/KafkaTopicService.java" />
-        <option value="$PROJECT_DIR$/main/java/com/microsoft/kafkaavailability/service/ZkStringSerializer.java" />
-        <option value="$PROJECT_DIR$/main/java/com/microsoft/kafkaavailability/service/ITopicService.java" />
-        <option value="$PROJECT_DIR$/main/java/com/microsoft/kafkaavailability/service/TopicService.java" />
-        <option value="$PROJECT_DIR$/main/java/com/microsoft/kafkaavailability/properties/MetaDataManagerProperties.java" />
-        <option value="$PROJECT_DIR$/main/java/com/microsoft/kafkaavailability/KafkaUtils.java" />
-        <option value="$PROJECT_DIR$/main/java/com/microsoft/kafkaavailability/model/ServerAddress.java" />
-        <option value="$PROJECT_DIR$/main/java/com/microsoft/kafkaavailability/model/AppConfig.java" />
-        <option value="$PROJECT_DIR$/main/java/com/microsoft/kafkaavailability/wrappers/Server.java" />
-        <option value="$PROJECT_DIR$/main/java/com/microsoft/kafkaavailability/wrappers/ZookeeperWrapper.java" />
-        <option value="$PROJECT_DIR$/main/java/com/microsoft/kafkaavailability/model/Instance.java" />
-        <option value="$PROJECT_DIR$/main/java/com/microsoft/kafkaavailability/discovery/EasyDiscoveryImpl.java" />
-        <option value="$PROJECT_DIR$/main/resources/log4j.properties" />
-        <option value="$PROJECT_DIR$/main/java/com/microsoft/kafkaavailability/discovery/EasyDiscoveryBuilder.java" />
-        <option value="$PROJECT_DIR$/main/java/com/microsoft/kafkaavailability/discovery/ServiceDiscoveryBuilder.java" />
-        <option value="$PROJECT_DIR$/main/java/com/microsoft/kafkaavailability/discovery/ServiceDiscoveryManagerImpl.java" />
-        <option value="$PROJECT_DIR$/main/java/com/microsoft/kafkaavailability/discovery/CompletitionService.java" />
-        <option value="$PROJECT_DIR$/main/resources/metadatamanagerProperties.json" />
-        <option value="$PROJECT_DIR$/main/java/com/microsoft/kafkaavailability/discovery/RegistrationClient.java" />
-        <option value="$PROJECT_DIR$/main/java/com/microsoft/kafkaavailability/discovery/RegistrationMain.java" />
-        <option value="$PROJECT_DIR$/main/java/com/microsoft/kafkaavailability/discovery/MetaData.java" />
-        <option value="$PROJECT_DIR$/main/java/com/microsoft/kafkaavailability/discovery/ServiceUtil.java" />
-        <option value="$PROJECT_DIR$/main/java/com/microsoft/kafkaavailability/discovery/Constants.java" />
-        <option value="$PROJECT_DIR$/main/java/com/microsoft/kafkaavailability/discovery/CuratorClient.java" />
-        <option value="$PROJECT_DIR$/main/java/com/microsoft/kafkaavailability/discovery/CommonUtils.java" />
-        <option value="$PROJECT_DIR$/main/java/com/microsoft/kafkaavailability/http/Util.java" />
-        <option value="$PROJECT_DIR$/main/java/com/microsoft/kafkaavailability/http/HttpException.java" />
-        <option value="$PROJECT_DIR$/main/java/com/microsoft/kafkaavailability/http/HttpRequestBuilder.java" />
-        <option value="$PROJECT_DIR$/main/java/com/microsoft/kafkaavailability/http/HttpResponse.java" />
-        <option value="$PROJECT_DIR$/main/java/com/microsoft/kafkaavailability/http/HttpRequest.java" />
-        <option value="$PROJECT_DIR$/main/java/com/microsoft/kafkaavailability/http/NameValuePair.java" />
-        <option value="$PROJECT_DIR$/main/java/com/microsoft/kafkaavailability/TopicMetadataComparator.java" />
-        <option value="$PROJECT_DIR$/main/java/com/microsoft/kafkaavailability/Producer.java" />
-        <option value="$PROJECT_DIR$/main/java/com/microsoft/kafkaavailability/KafkaError.java" />
-        <option value="$PROJECT_DIR$/main/java/com/microsoft/kafkaavailability/metrics/SqlReporter.java" />
-        <option value="$PROJECT_DIR$/main/java/com/microsoft/kafkaavailability/discovery/CuratorManager.java" />
-        <option value="$PROJECT_DIR$/main/resources/appProperties.json" />
-        <option value="$PROJECT_DIR$/main/java/com/microsoft/kafkaavailability/IMetaDataManager.java" />
-        <option value="$PROJECT_DIR$/main/java/com/microsoft/kafkaavailability/Consumer.java" />
-        <option value="$PROJECT_DIR$/main/java/com/microsoft/kafkaavailability/MetaDataManager.java" />
-        <option value="$PROJECT_DIR$/main/java/com/microsoft/kafkaavailability/metrics/AvailabilityGauge.java" />
-        <option value="$PROJECT_DIR$/main/java/com/microsoft/kafkaavailability/App.java" />
-      </list>
-    </option>
-  </component>
-  <component name="MavenImportPreferences">
-    <option name="generalSettings">
-      <MavenGeneralSettings>
-        <option name="mavenHome" value="Bundled (Maven 3)" />
-      </MavenGeneralSettings>
-    </option>
-  </component>
-  <component name="MavenProjectNavigator">
-    <treeState />
-  </component>
-  <component name="ProjectFrameBounds">
-    <option name="x" value="-8" />
-    <option name="y" value="-8" />
-    <option name="width" value="1936" />
-    <option name="height" value="1056" />
-  </component>
-  <component name="ProjectLevelVcsManager" settingsEditedManually="true">
-    <OptionsSetting value="true" id="Add" />
-    <OptionsSetting value="true" id="Remove" />
-    <OptionsSetting value="true" id="Checkout" />
-    <OptionsSetting value="true" id="Update" />
-    <OptionsSetting value="true" id="Status" />
-    <OptionsSetting value="true" id="Edit" />
-    <ConfirmationsSetting value="0" id="Add" />
-    <ConfirmationsSetting value="0" id="Remove" />
-  </component>
-  <component name="ProjectView">
-    <navigator currentView="ProjectPane" proportions="" version="1">
-      <flattenPackages />
-      <showMembers />
-      <showModules />
-      <showLibraryContents />
-      <hideEmptyPackages />
-      <abbreviatePackageNames />
-      <autoscrollToSource />
-      <autoscrollFromSource />
-      <sortByType />
-      <manualOrder />
-      <foldersAlwaysOnTop value="true" />
-    </navigator>
-    <panes>
-      <pane id="ProjectPane">
-        <subPane>
-          <PATH>
-            <PATH_ELEMENT>
-              <option name="myItemId" value="src" />
-              <option name="myItemType" value="com.intellij.ide.projectView.impl.nodes.ProjectViewProjectNode" />
-            </PATH_ELEMENT>
-          </PATH>
-        </subPane>
-      </pane>
-      <pane id="Scratches" />
-      <pane id="PackagesPane">
-        <subPane />
-      </pane>
-      <pane id="Scope">
-        <subPane subId="Production" />
-        <subPane subId="Project Files" />
-      </pane>
-    </panes>
-  </component>
-  <component name="PropertiesComponent">
-    <property name="last_opened_file_path" value="$PROJECT_DIR$/.." />
-    <property name="FullScreen" value="false" />
-    <property name="FileHistory.git4idea.history.GitHistoryProvider_flatWidth0" value="304" />
-    <property name="FileHistory.git4idea.history.GitHistoryProvider_flatOrder0" value="0" />
-    <property name="FileHistory.git4idea.history.GitHistoryProvider_flatWidth1" value="304" />
-    <property name="FileHistory.git4idea.history.GitHistoryProvider_flatOrder1" value="1" />
-    <property name="FileHistory.git4idea.history.GitHistoryProvider_flatWidth2" value="304" />
-    <property name="FileHistory.git4idea.history.GitHistoryProvider_flatOrder2" value="2" />
-    <property name="FileHistory.git4idea.history.GitHistoryProvider_flatWidth3" value="978" />
-    <property name="FileHistory.git4idea.history.GitHistoryProvider_flatOrder3" value="3" />
-    <property name="FileHistory.git4idea.history.GitHistoryProvider_treeWidth0" value="304" />
-    <property name="FileHistory.git4idea.history.GitHistoryProvider_treeOrder0" value="0" />
-    <property name="FileHistory.git4idea.history.GitHistoryProvider_treeWidth1" value="303" />
-    <property name="FileHistory.git4idea.history.GitHistoryProvider_treeOrder1" value="1" />
-    <property name="FileHistory.git4idea.history.GitHistoryProvider_treeWidth2" value="304" />
-    <property name="FileHistory.git4idea.history.GitHistoryProvider_treeOrder2" value="2" />
-    <property name="FileHistory.git4idea.history.GitHistoryProvider_treeWidth3" value="979" />
-    <property name="FileHistory.git4idea.history.GitHistoryProvider_treeOrder3" value="3" />
-  </component>
-  <component name="RunManager">
-    <configuration default="true" type="AndroidRunConfigurationType" factoryName="Android Application">
-      <module name="" />
-      <option name="DEPLOY" value="true" />
-      <option name="ARTIFACT_NAME" value="" />
-      <option name="PM_INSTALL_OPTIONS" value="" />
-      <option name="ACTIVITY_EXTRA_FLAGS" value="" />
-      <option name="MODE" value="default_activity" />
-      <option name="TARGET_SELECTION_MODE" value="EMULATOR" />
-      <option name="PREFERRED_AVD" value="" />
-      <option name="CLEAR_LOGCAT" value="false" />
-      <option name="SHOW_LOGCAT_AUTOMATICALLY" value="true" />
-      <option name="SKIP_NOOP_APK_INSTALLATIONS" value="true" />
-      <option name="FORCE_STOP_RUNNING_APP" value="true" />
-      <option name="USE_LAST_SELECTED_DEVICE" value="false" />
-      <option name="PREFERRED_AVD" value="" />
-      <option name="DEEP_LINK" value="" />
-      <option name="ACTIVITY_CLASS" value="" />
-      <method />
-    </configuration>
-    <configuration default="true" type="AndroidTestRunConfigurationType" factoryName="Android Tests">
-      <module name="" />
-      <option name="TESTING_TYPE" value="0" />
-      <option name="INSTRUMENTATION_RUNNER_CLASS" value="" />
-      <option name="METHOD_NAME" value="" />
-      <option name="CLASS_NAME" value="" />
-      <option name="PACKAGE_NAME" value="" />
-      <option name="EXTRA_OPTIONS" value="" />
-      <option name="TARGET_SELECTION_MODE" value="EMULATOR" />
-      <option name="PREFERRED_AVD" value="" />
-      <option name="CLEAR_LOGCAT" value="false" />
-      <option name="SHOW_LOGCAT_AUTOMATICALLY" value="true" />
-      <option name="SKIP_NOOP_APK_INSTALLATIONS" value="true" />
-      <option name="FORCE_STOP_RUNNING_APP" value="true" />
-      <option name="USE_LAST_SELECTED_DEVICE" value="false" />
-      <option name="PREFERRED_AVD" value="" />
-      <method />
-    </configuration>
-    <configuration default="true" type="Applet" factoryName="Applet">
-      <option name="HTML_USED" value="false" />
-      <option name="WIDTH" value="400" />
-      <option name="HEIGHT" value="300" />
-      <option name="POLICY_FILE" value="$APPLICATION_HOME_DIR$/bin/appletviewer.policy" />
-      <module />
-      <method />
-    </configuration>
-    <configuration default="true" type="Application" factoryName="Application">
-      <extension name="coverage" enabled="false" merge="false" sample_coverage="true" runner="idea" />
-      <option name="MAIN_CLASS_NAME" />
-      <option name="VM_PARAMETERS" />
-      <option name="PROGRAM_PARAMETERS" />
-      <option name="WORKING_DIRECTORY" value="$PROJECT_DIR$" />
-      <option name="ALTERNATIVE_JRE_PATH_ENABLED" value="false" />
-      <option name="ALTERNATIVE_JRE_PATH" />
-      <option name="ENABLE_SWING_INSPECTOR" value="false" />
-      <option name="ENV_VARIABLES" />
-      <option name="PASS_PARENT_ENVS" value="true" />
-      <module name="" />
-      <envs />
-      <method />
-    </configuration>
-    <configuration default="true" type="GradleRunConfiguration" factoryName="Gradle">
-      <ExternalSystemSettings>
-        <option name="executionName" />
-        <option name="externalProjectPath" />
-        <option name="externalSystemIdString" value="GRADLE" />
-        <option name="scriptParameters" />
-        <option name="taskDescriptions">
-          <list />
+    <component name="ChangeListManager">
+        <list default="true" id="b8de735f-f427-4de8-8c24-e364517e47b2" name="Default" comment="">
+            <change type="MODIFICATION" beforePath="$PROJECT_DIR$/.idea/workspace.xml" afterPath="$PROJECT_DIR$/.idea/workspace.xml" />
+        </list>
+        <ignored path="kafkaavailability.iws" />
+        <ignored path=".idea/workspace.xml" />
+        <ignored path="$PROJECT_DIR$/target/" />
+        <option name="EXCLUDED_CONVERTED_TO_IGNORED" value="true" />
+        <option name="TRACKING_ENABLED" value="true" />
+        <option name="SHOW_DIALOG" value="false" />
+        <option name="HIGHLIGHT_CONFLICTS" value="true" />
+        <option name="HIGHLIGHT_NON_ACTIVE_CHANGELIST" value="false" />
+        <option name="LAST_RESOLUTION" value="IGNORE" />
+    </component>
+    <component name="ChangesViewManager" flattened_view="true" show_ignored="false" />
+    <component name="CreatePatchCommitExecutor">
+        <option name="PATCH_PATH" value="" />
+    </component>
+    <component name="ExecutionTargetManager" SELECTED_TARGET="default_target" />
+    <component name="FavoritesManager">
+        <favorites_list name="kafkaavailability" />
+    </component>
+    <component name="FileEditorManager">
+        <leaf SIDE_TABS_SIZE_LIMIT_KEY="300">
+            <file leaf-file-name="App.java" pinned="false" current-in-tab="true">
+                <entry file="file://$PROJECT_DIR$/src/main/java/com/microsoft/kafkaavailability/App.java">
+                    <provider selected="true" editor-type-id="text-editor">
+                        <state relative-caret-position="-187">
+                            <caret line="59" column="65" selection-start-line="59" selection-start-column="65" selection-end-line="59" selection-end-column="65" />
+                            <folding />
+                        </state>
+                    </provider>
+                </entry>
+            </file>
+            <file leaf-file-name="log4j.properties" pinned="false" current-in-tab="false">
+                <entry file="file://$PROJECT_DIR$/src/main/resources/log4j.properties">
+                    <provider selected="true" editor-type-id="text-editor">
+                        <state relative-caret-position="408">
+                            <caret line="24" column="11" selection-start-line="24" selection-start-column="11" selection-end-line="24" selection-end-column="11" />
+                            <folding />
+                        </state>
+                    </provider>
+                </entry>
+            </file>
+            <file leaf-file-name="ProducerProperties.java" pinned="false" current-in-tab="false">
+                <entry file="file://$PROJECT_DIR$/src/main/java/com/microsoft/kafkaavailability/properties/ProducerProperties.java">
+                    <provider selected="true" editor-type-id="text-editor">
+                        <state relative-caret-position="68">
+                            <caret line="10" column="13" selection-start-line="10" selection-start-column="13" selection-end-line="10" selection-end-column="13" />
+                            <folding />
+                        </state>
+                    </provider>
+                </entry>
+            </file>
+            <file leaf-file-name="CuratorClient.java" pinned="false" current-in-tab="false">
+                <entry file="file://$PROJECT_DIR$/src/main/java/com/microsoft/kafkaavailability/discovery/CuratorClient.java">
+                    <provider selected="true" editor-type-id="text-editor">
+                        <state relative-caret-position="107">
+                            <caret line="20" column="13" selection-start-line="20" selection-start-column="13" selection-end-line="20" selection-end-column="13" />
+                            <folding />
+                        </state>
+                    </provider>
+                </entry>
+            </file>
+            <file leaf-file-name="Constants.java" pinned="false" current-in-tab="false">
+                <entry file="file://$PROJECT_DIR$/src/main/java/com/microsoft/kafkaavailability/discovery/Constants.java">
+                    <provider selected="true" editor-type-id="text-editor">
+                        <state relative-caret-position="119">
+                            <caret line="10" column="17" selection-start-line="10" selection-start-column="17" selection-end-line="10" selection-end-column="17" />
+                            <folding />
+                        </state>
+                    </provider>
+                </entry>
+            </file>
+            <file leaf-file-name="CuratorManager.java" pinned="false" current-in-tab="false">
+                <entry file="file://$PROJECT_DIR$/src/main/java/com/microsoft/kafkaavailability/discovery/CuratorManager.java">
+                    <provider selected="true" editor-type-id="text-editor">
+                        <state relative-caret-position="281">
+                            <caret line="86" column="39" selection-start-line="86" selection-start-column="37" selection-end-line="86" selection-end-column="39" />
+                            <folding />
+                        </state>
+                    </provider>
+                </entry>
+            </file>
+            <file leaf-file-name="CommonUtils.java" pinned="false" current-in-tab="false">
+                <entry file="file://$PROJECT_DIR$/src/main/java/com/microsoft/kafkaavailability/discovery/CommonUtils.java">
+                    <provider selected="true" editor-type-id="text-editor">
+                        <state relative-caret-position="527">
+                            <caret line="43" column="13" selection-start-line="43" selection-start-column="13" selection-end-line="43" selection-end-column="13" />
+                            <folding />
+                        </state>
+                    </provider>
+                </entry>
+            </file>
+            <file leaf-file-name="ServiceUtil.java" pinned="false" current-in-tab="false">
+                <entry file="file://$PROJECT_DIR$/src/main/java/com/microsoft/kafkaavailability/discovery/ServiceUtil.java">
+                    <provider selected="true" editor-type-id="text-editor">
+                        <state relative-caret-position="277">
+                            <caret line="39" column="75" selection-start-line="39" selection-start-column="75" selection-end-line="39" selection-end-column="75" />
+                            <folding />
+                        </state>
+                    </provider>
+                </entry>
+            </file>
+        </leaf>
+    </component>
+    <component name="Git.Settings">
+        <option name="RECENT_GIT_ROOT_PATH" value="$PROJECT_DIR$" />
+    </component>
+    <component name="GradleLocalSettings">
+        <option name="externalProjectsViewState">
+            <projects_view />
         </option>
-        <option name="taskNames">
-          <list />
+    </component>
+    <component name="IdeDocumentHistory">
+        <option name="CHANGED_PATHS">
+            <list>
+                <option value="$PROJECT_DIR$/src/main/java/com/microsoft/kafkaavailability/KafkaUtils.java" />
+                <option value="$PROJECT_DIR$/src/main/java/com/microsoft/kafkaavailability/Consumer.java" />
+                <option value="$PROJECT_DIR$/src/main/java/com/microsoft/kafkaavailability/LeaderInfoThread.java" />
+                <option value="$PROJECT_DIR$/src/main/java/com/microsoft/kafkaavailability/ProducerThread.java" />
+                <option value="$PROJECT_DIR$/src/main/java/com/microsoft/kafkaavailability/ConsumerThread.java" />
+                <option value="$PROJECT_DIR$/src/main/java/com/microsoft/kafkaavailability/discovery/CuratorManager.java" />
+                <option value="$PROJECT_DIR$/src/main/java/com/microsoft/kafkaavailability/Producer.java" />
+                <option value="$PROJECT_DIR$/src/main/java/com/microsoft/kafkaavailability/threads/ConsumerThread.java" />
+                <option value="$PROJECT_DIR$/src/main/java/com/microsoft/kafkaavailability/properties/ConsumerProperties.java" />
+                <option value="$PROJECT_DIR$/src/main/java/com/microsoft/kafkaavailability/properties/AppProperties.java" />
+                <option value="$PROJECT_DIR$/src/main/java/com/microsoft/kafkaavailability/threads/LeaderInfoThread.java" />
+                <option value="$PROJECT_DIR$/src/main/java/com/microsoft/kafkaavailability/threads/ProducerThread.java" />
+                <option value="$PROJECT_DIR$/src/main/java/com/microsoft/kafkaavailability/threads/AvailabilityThread.java" />
+                <option value="$PROJECT_DIR$/src/main/resources/appProperties.json" />
+                <option value="$PROJECT_DIR$/src/main/java/com/microsoft/kafkaavailability/discovery/CommonUtils.java" />
+                <option value="$PROJECT_DIR$/src/main/java/com/microsoft/kafkaavailability/App.java" />
+                <option value="$PROJECT_DIR$/src/main/resources/log4j.properties" />
+            </list>
         </option>
-        <option name="vmOptions" />
-      </ExternalSystemSettings>
-      <method />
-    </configuration>
-    <configuration default="true" type="JUnit" factoryName="JUnit">
-      <extension name="coverage" enabled="false" merge="false" sample_coverage="true" runner="idea" />
-      <module name="" />
-      <option name="ALTERNATIVE_JRE_PATH_ENABLED" value="false" />
-      <option name="ALTERNATIVE_JRE_PATH" />
-      <option name="PACKAGE_NAME" />
-      <option name="MAIN_CLASS_NAME" />
-      <option name="METHOD_NAME" />
-      <option name="TEST_OBJECT" value="class" />
-      <option name="VM_PARAMETERS" value="-ea" />
-      <option name="PARAMETERS" />
-      <option name="WORKING_DIRECTORY" value="$MODULE_DIR$" />
-      <option name="ENV_VARIABLES" />
-      <option name="PASS_PARENT_ENVS" value="true" />
-      <option name="TEST_SEARCH_SCOPE">
-        <value defaultName="singleModule" />
-      </option>
-      <envs />
-      <patterns />
-      <method />
-    </configuration>
-    <configuration default="true" type="JUnitTestDiscovery" factoryName="JUnit Test Discovery" changeList="All">
-      <extension name="coverage" enabled="false" merge="false" sample_coverage="true" runner="idea" />
-      <module name="" />
-      <option name="ALTERNATIVE_JRE_PATH_ENABLED" value="false" />
-      <option name="ALTERNATIVE_JRE_PATH" />
-      <option name="PACKAGE_NAME" />
-      <option name="MAIN_CLASS_NAME" />
-      <option name="METHOD_NAME" />
-      <option name="TEST_OBJECT" value="class" />
-      <option name="VM_PARAMETERS" />
-      <option name="PARAMETERS" />
-      <option name="WORKING_DIRECTORY" />
-      <option name="ENV_VARIABLES" />
-      <option name="PASS_PARENT_ENVS" value="true" />
-      <option name="TEST_SEARCH_SCOPE">
-        <value defaultName="singleModule" />
-      </option>
-      <envs />
-      <patterns />
-      <method />
-    </configuration>
-    <configuration default="true" type="JarApplication" factoryName="JAR Application">
-      <extension name="coverage" enabled="false" merge="false" sample_coverage="true" runner="idea" />
-      <envs />
-      <method />
-    </configuration>
-    <configuration default="true" type="Java Scratch" factoryName="Java Scratch">
-      <extension name="coverage" enabled="false" merge="false" sample_coverage="true" runner="idea" />
-      <option name="SCRATCH_FILE_ID" value="0" />
-      <option name="MAIN_CLASS_NAME" />
-      <option name="VM_PARAMETERS" />
-      <option name="PROGRAM_PARAMETERS" />
-      <option name="WORKING_DIRECTORY" />
-      <option name="ALTERNATIVE_JRE_PATH_ENABLED" value="false" />
-      <option name="ALTERNATIVE_JRE_PATH" />
-      <option name="ENABLE_SWING_INSPECTOR" value="false" />
-      <option name="ENV_VARIABLES" />
-      <option name="PASS_PARENT_ENVS" value="true" />
-      <module name="" />
-      <envs />
-      <method />
-    </configuration>
-    <configuration default="true" type="JetRunConfigurationType" factoryName="Kotlin">
-      <extension name="coverage" enabled="false" merge="false" sample_coverage="true" runner="idea" />
-      <option name="MAIN_CLASS_NAME" />
-      <option name="VM_PARAMETERS" />
-      <option name="PROGRAM_PARAMETERS" />
-      <option name="WORKING_DIRECTORY" />
-      <option name="ALTERNATIVE_JRE_PATH_ENABLED" value="false" />
-      <option name="ALTERNATIVE_JRE_PATH" />
-      <option name="PASS_PARENT_ENVS" value="true" />
-      <module name="" />
-      <envs />
-      <method />
-    </configuration>
-    <configuration default="true" type="KotlinStandaloneScriptRunConfigurationType" factoryName="Kotlin script">
-      <extension name="coverage" enabled="false" merge="false" sample_coverage="true" runner="idea" />
-      <option name="filePath" />
-      <option name="vmParameters" />
-      <option name="alternativeJrePath" />
-      <option name="programParameters" />
-      <option name="passParentEnvs" value="true" />
-      <option name="workingDirectory" />
-      <option name="isAlternativeJrePathEnabled" value="false" />
-      <envs />
-      <method />
-    </configuration>
-    <configuration default="true" type="Remote" factoryName="Remote">
-      <option name="USE_SOCKET_TRANSPORT" value="true" />
-      <option name="SERVER_MODE" value="false" />
-      <option name="SHMEM_ADDRESS" value="javadebug" />
-      <option name="HOST" value="localhost" />
-      <option name="PORT" value="5005" />
-      <method />
-    </configuration>
-    <configuration default="true" type="ScalaTestRunConfiguration" factoryName="ScalaTest">
-      <extension name="coverage" enabled="false" merge="false" sample_coverage="true" runner="idea" />
-      <module name="" />
-      <setting name="path" value="" />
-      <setting name="package" value="" />
-      <setting name="vmparams" value="" />
-      <setting name="params" value="" />
-      <setting name="workingDirectory" value="" />
-      <setting name="searchForTest" value="Across module dependencies" />
-      <setting name="testName" value="" />
-      <setting name="testKind" value="Class" />
-      <setting name="showProgressMessages" value="true" />
-      <envs />
-      <method />
-    </configuration>
-    <configuration default="true" type="Specs2RunConfiguration" factoryName="Specs2">
-      <extension name="coverage" enabled="false" merge="false" sample_coverage="true" runner="idea" />
-      <module name="" />
-      <setting name="path" value="" />
-      <setting name="package" value="" />
-      <setting name="vmparams" value="" />
-      <setting name="params" value="" />
-      <setting name="workingDirectory" value="" />
-      <setting name="searchForTest" value="Across module dependencies" />
-      <setting name="testName" value="" />
-      <setting name="testKind" value="Class" />
-      <setting name="showProgressMessages" value="true" />
-      <envs />
-      <method />
-    </configuration>
-    <configuration default="true" type="TestNG" factoryName="TestNG">
-      <extension name="coverage" enabled="false" merge="false" sample_coverage="true" runner="idea" />
-      <module name="" />
-      <option name="ALTERNATIVE_JRE_PATH_ENABLED" value="false" />
-      <option name="ALTERNATIVE_JRE_PATH" />
-      <option name="SUITE_NAME" />
-      <option name="PACKAGE_NAME" />
-      <option name="MAIN_CLASS_NAME" />
-      <option name="METHOD_NAME" />
-      <option name="GROUP_NAME" />
-      <option name="TEST_OBJECT" value="CLASS" />
-      <option name="VM_PARAMETERS" value="-ea" />
-      <option name="PARAMETERS" />
-      <option name="WORKING_DIRECTORY" value="$PROJECT_DIR$" />
-      <option name="OUTPUT_DIRECTORY" />
-      <option name="ANNOTATION_TYPE" />
-      <option name="ENV_VARIABLES" />
-      <option name="PASS_PARENT_ENVS" value="true" />
-      <option name="TEST_SEARCH_SCOPE">
-        <value defaultName="singleModule" />
-      </option>
-      <option name="USE_DEFAULT_REPORTERS" value="false" />
-      <option name="PROPERTIES_FILE" />
-      <envs />
-      <properties />
-      <listeners />
-      <method />
-    </configuration>
-    <configuration default="true" type="TestNGTestDiscovery" factoryName="TestNG Test Discovery" changeList="All">
-      <extension name="coverage" enabled="false" merge="false" sample_coverage="true" runner="idea" />
-      <module name="" />
-      <option name="ALTERNATIVE_JRE_PATH_ENABLED" value="false" />
-      <option name="ALTERNATIVE_JRE_PATH" />
-      <option name="SUITE_NAME" />
-      <option name="PACKAGE_NAME" />
-      <option name="MAIN_CLASS_NAME" />
-      <option name="METHOD_NAME" />
-      <option name="GROUP_NAME" />
-      <option name="TEST_OBJECT" value="CLASS" />
-      <option name="VM_PARAMETERS" />
-      <option name="PARAMETERS" />
-      <option name="WORKING_DIRECTORY" />
-      <option name="OUTPUT_DIRECTORY" />
-      <option name="ANNOTATION_TYPE" />
-      <option name="ENV_VARIABLES" />
-      <option name="PASS_PARENT_ENVS" value="true" />
-      <option name="TEST_SEARCH_SCOPE">
-        <value defaultName="singleModule" />
-      </option>
-      <option name="USE_DEFAULT_REPORTERS" value="false" />
-      <option name="PROPERTIES_FILE" />
-      <envs />
-      <properties />
-      <listeners />
-      <method />
-    </configuration>
-    <configuration default="true" type="uTestRunConfiguration" factoryName="utest">
-      <extension name="coverage" enabled="false" merge="false" sample_coverage="true" runner="idea" />
-      <module name="" />
-      <setting name="path" value="" />
-      <setting name="package" value="" />
-      <setting name="vmparams" value="" />
-      <setting name="params" value="" />
-      <setting name="workingDirectory" value="" />
-      <setting name="searchForTest" value="Across module dependencies" />
-      <setting name="testName" value="" />
-      <setting name="testKind" value="Class" />
-      <setting name="showProgressMessages" value="true" />
-      <envs />
-      <method />
-    </configuration>
-  </component>
-  <component name="SbtLocalSettings">
-    <option name="externalProjectsViewState">
-      <projects_view />
-    </option>
-  </component>
-  <component name="ShelveChangesManager" show_recycled="false">
-    <option name="remove_strategy" value="false" />
-  </component>
-  <component name="SvnConfiguration">
-    <configuration />
-  </component>
-  <component name="TaskManager">
-    <task active="true" id="Default" summary="Default task">
-      <changelist id="143c36a4-cac7-4e6e-8803-2f93fef9d1d7" name="Default" comment="" />
-      <created>1468348501693</created>
-      <option name="number" value="Default" />
-      <option name="presentableId" value="Default" />
-      <updated>1468348501693</updated>
-    </task>
-    <servers />
-  </component>
-  <component name="ToolWindowManager">
-    <frame x="-8" y="-8" width="1936" height="1056" extended-state="7" />
-    <editor active="true" />
-    <layout>
-      <window_info id="Palette" active="false" anchor="right" auto_hide="false" internal_type="DOCKED" type="DOCKED" visible="false" show_stripe_button="true" weight="0.33" sideWeight="0.5" order="3" side_tool="false" content_ui="tabs" />
-      <window_info id="TODO" active="false" anchor="bottom" auto_hide="false" internal_type="DOCKED" type="DOCKED" visible="false" show_stripe_button="true" weight="0.33" sideWeight="0.5" order="6" side_tool="false" content_ui="tabs" />
-      <window_info id="Palette&#9;" active="false" anchor="left" auto_hide="false" internal_type="DOCKED" type="DOCKED" visible="false" show_stripe_button="true" weight="0.33" sideWeight="0.5" order="2" side_tool="false" content_ui="tabs" />
-      <window_info id="Capture Analysis" active="false" anchor="right" auto_hide="false" internal_type="DOCKED" type="DOCKED" visible="false" show_stripe_button="true" weight="0.33" sideWeight="0.5" order="4" side_tool="false" content_ui="tabs" />
-      <window_info id="Event Log" active="false" anchor="bottom" auto_hide="false" internal_type="DOCKED" type="DOCKED" visible="false" show_stripe_button="true" weight="0.33" sideWeight="0.5" order="7" side_tool="true" content_ui="tabs" />
-      <window_info id="Maven Projects" active="false" anchor="right" auto_hide="false" internal_type="DOCKED" type="DOCKED" visible="true" show_stripe_button="true" weight="0.184375" sideWeight="0.5" order="3" side_tool="false" content_ui="tabs" />
-      <window_info id="Version Control" active="false" anchor="bottom" auto_hide="false" internal_type="DOCKED" type="DOCKED" visible="false" show_stripe_button="true" weight="0.32875264" sideWeight="0.5" order="7" side_tool="false" content_ui="tabs" />
-      <window_info id="Terminal" active="false" anchor="bottom" auto_hide="false" internal_type="DOCKED" type="DOCKED" visible="false" show_stripe_button="true" weight="0.33" sideWeight="0.5" order="7" side_tool="false" content_ui="tabs" />
-      <window_info id="Capture Tool" active="false" anchor="left" auto_hide="false" internal_type="DOCKED" type="DOCKED" visible="false" show_stripe_button="true" weight="0.33" sideWeight="0.5" order="3" side_tool="false" content_ui="tabs" />
-      <window_info id="Designer" active="false" anchor="right" auto_hide="false" internal_type="DOCKED" type="DOCKED" visible="false" show_stripe_button="true" weight="0.33" sideWeight="0.5" order="3" side_tool="false" content_ui="tabs" />
-      <window_info id="Project" active="false" anchor="left" auto_hide="false" internal_type="DOCKED" type="DOCKED" visible="true" show_stripe_button="true" weight="0.27552083" sideWeight="0.5" order="0" side_tool="false" content_ui="combo" />
-      <window_info id="Structure" active="false" anchor="left" auto_hide="false" internal_type="DOCKED" type="DOCKED" visible="false" show_stripe_button="true" weight="0.25" sideWeight="0.5" order="1" side_tool="false" content_ui="tabs" />
-      <window_info id="Ant Build" active="false" anchor="right" auto_hide="false" internal_type="DOCKED" type="DOCKED" visible="false" show_stripe_button="true" weight="0.25" sideWeight="0.5" order="1" side_tool="false" content_ui="tabs" />
-      <window_info id="UI Designer" active="false" anchor="left" auto_hide="false" internal_type="DOCKED" type="DOCKED" visible="false" show_stripe_button="true" weight="0.33" sideWeight="0.5" order="2" side_tool="false" content_ui="tabs" />
-      <window_info id="Favorites" active="false" anchor="left" auto_hide="false" internal_type="DOCKED" type="DOCKED" visible="false" show_stripe_button="true" weight="0.33" sideWeight="0.5" order="2" side_tool="true" content_ui="tabs" />
-      <window_info id="Cvs" active="false" anchor="bottom" auto_hide="false" internal_type="DOCKED" type="DOCKED" visible="false" show_stripe_button="true" weight="0.25" sideWeight="0.5" order="4" side_tool="false" content_ui="tabs" />
-      <window_info id="Message" active="false" anchor="bottom" auto_hide="false" internal_type="DOCKED" type="DOCKED" visible="false" show_stripe_button="true" weight="0.33" sideWeight="0.5" order="0" side_tool="false" content_ui="tabs" />
-      <window_info id="Commander" active="false" anchor="right" auto_hide="false" internal_type="SLIDING" type="SLIDING" visible="false" show_stripe_button="true" weight="0.4" sideWeight="0.5" order="0" side_tool="false" content_ui="tabs" />
-      <window_info id="Application Servers" active="false" anchor="bottom" auto_hide="false" internal_type="DOCKED" type="DOCKED" visible="false" show_stripe_button="true" weight="0.33" sideWeight="0.5" order="7" side_tool="false" content_ui="tabs" />
-      <window_info id="Hierarchy" active="false" anchor="right" auto_hide="false" internal_type="DOCKED" type="DOCKED" visible="true" show_stripe_button="true" weight="0.24947916" sideWeight="0.5" order="2" side_tool="false" content_ui="combo" />
-      <window_info id="Debug" active="false" anchor="bottom" auto_hide="false" internal_type="DOCKED" type="DOCKED" visible="false" show_stripe_button="true" weight="0.4" sideWeight="0.5" order="3" side_tool="false" content_ui="tabs" />
-      <window_info id="Messages" active="false" anchor="bottom" auto_hide="false" internal_type="DOCKED" type="DOCKED" visible="false" show_stripe_button="true" weight="0.33" sideWeight="0.5" order="7" side_tool="false" content_ui="tabs" />
-      <window_info id="Inspection" active="false" anchor="bottom" auto_hide="false" internal_type="DOCKED" type="DOCKED" visible="false" show_stripe_button="true" weight="0.4" sideWeight="0.5" order="5" side_tool="false" content_ui="tabs" />
-      <window_info id="Run" active="false" anchor="bottom" auto_hide="false" internal_type="DOCKED" type="DOCKED" visible="false" show_stripe_button="true" weight="0.33" sideWeight="0.5" order="2" side_tool="false" content_ui="tabs" />
-      <window_info id="Find" active="false" anchor="bottom" auto_hide="false" internal_type="DOCKED" type="DOCKED" visible="true" show_stripe_button="true" weight="0.1130064" sideWeight="0.5" order="1" side_tool="false" content_ui="tabs" />
-    </layout>
-  </component>
-  <component name="Vcs.Log.UiProperties">
-    <option name="RECENTLY_FILTERED_USER_GROUPS">
-      <collection />
-    </option>
-    <option name="RECENTLY_FILTERED_BRANCH_GROUPS">
-      <collection />
-    </option>
-  </component>
-  <component name="VcsContentAnnotationSettings">
-    <option name="myLimit" value="2678400000" />
-  </component>
-  <component name="VcsManagerConfiguration">
-    <option name="SHOW_FILE_HISTORY_DETAILS" value="false" />
-  </component>
-  <component name="XDebuggerManager">
-    <breakpoint-manager>
-      <option name="time" value="4" />
-    </breakpoint-manager>
-    <watches-manager />
-  </component>
-  <component name="antWorkspaceConfiguration">
-    <option name="IS_AUTOSCROLL_TO_SOURCE" value="false" />
-    <option name="FILTER_TARGETS" value="false" />
-  </component>
-  <component name="editorHistoryManager">
-    <entry file="file://$PROJECT_DIR$/main/java/com/microsoft/kafkaavailability/discovery/CuratorManager.java">
-      <provider selected="true" editor-type-id="text-editor">
-        <state relative-caret-position="0">
-          <caret line="299" column="45" selection-start-line="299" selection-start-column="45" selection-end-line="299" selection-end-column="45" />
-          <folding />
-        </state>
-      </provider>
-    </entry>
-    <entry file="file://$PROJECT_DIR$/main/java/com/microsoft/kafkaavailability/discovery/MetaData.java">
-      <provider selected="true" editor-type-id="text-editor">
-        <state relative-caret-position="0">
-          <caret line="144" column="1" selection-start-line="144" selection-start-column="1" selection-end-line="144" selection-end-column="1" />
-          <folding />
-        </state>
-      </provider>
-    </entry>
-    <entry file="file://$PROJECT_DIR$/main/java/com/microsoft/kafkaavailability/discovery/ServiceUtil.java">
-      <provider selected="true" editor-type-id="text-editor">
-        <state relative-caret-position="0">
-          <caret line="100" column="67" selection-start-line="100" selection-start-column="48" selection-end-line="100" selection-end-column="67" />
-          <folding />
-        </state>
-      </provider>
-    </entry>
-    <entry file="file://$PROJECT_DIR$/main/java/com/microsoft/kafkaavailability/MetaDataManager.java">
-      <provider selected="true" editor-type-id="text-editor">
-        <state relative-caret-position="0">
-          <caret line="5" column="0" selection-start-line="5" selection-start-column="0" selection-end-line="5" selection-end-column="0" />
-<<<<<<< HEAD
-          <folding>
-            <element signature="e#0#10148#0" expanded="false" />
-            <element signature="imports" expanded="false" />
-            <element signature="e#2685#2693#0" expanded="false" />
-            <element signature="e#3604#3612#0" expanded="false" />
-            <element signature="e#5487#5495#0" expanded="false" />
-            <element signature="e#5945#5974#0" expanded="false" />
-            <element signature="e#7177#7193#0" expanded="false" />
-            <element signature="e#7392#7421#0" expanded="false" />
-          </folding>
-=======
-          <folding />
->>>>>>> 6aa0bb32
-        </state>
-      </provider>
-    </entry>
-    <entry file="file://$PROJECT_DIR$/main/java/com/microsoft/kafkaavailability/Producer.java">
-      <provider selected="true" editor-type-id="text-editor">
-        <state relative-caret-position="0">
-          <caret line="158" column="24" selection-start-line="158" selection-start-column="24" selection-end-line="158" selection-end-column="24" />
-        </state>
-      </provider>
-    </entry>
-    <entry file="file://$PROJECT_DIR$/main/java/com/microsoft/kafkaavailability/TopicMetadataComparator.java">
-      <provider selected="true" editor-type-id="text-editor">
-        <state relative-caret-position="0">
-          <caret line="16" column="1" selection-start-line="16" selection-start-column="1" selection-end-line="16" selection-end-column="1" />
-        </state>
-      </provider>
-    </entry>
-    <entry file="file://$PROJECT_DIR$/main/java/com/microsoft/kafkaavailability/discovery/CuratorClient.java">
-      <provider selected="true" editor-type-id="text-editor">
-        <state relative-caret-position="0">
-          <caret line="20" column="26" selection-start-line="20" selection-start-column="13" selection-end-line="20" selection-end-column="26" />
-          <folding />
-        </state>
-      </provider>
-    </entry>
-    <entry file="file://$PROJECT_DIR$/main/java/com/microsoft/kafkaavailability/MetaDataManager.java">
-      <provider selected="true" editor-type-id="text-editor">
-        <state relative-caret-position="0">
-          <caret line="48" column="8" selection-start-line="48" selection-start-column="8" selection-end-line="48" selection-end-column="48" />
-<<<<<<< HEAD
-          <folding>
-            <element signature="e#0#10148#0" expanded="false" />
-            <element signature="imports" expanded="false" />
-            <element signature="e#2685#2693#0" expanded="false" />
-            <element signature="e#3604#3612#0" expanded="false" />
-            <element signature="e#5487#5495#0" expanded="false" />
-            <element signature="e#5945#5974#0" expanded="false" />
-            <element signature="e#7177#7193#0" expanded="false" />
-            <element signature="e#7392#7421#0" expanded="false" />
-          </folding>
-=======
-          <folding />
->>>>>>> 6aa0bb32
-        </state>
-      </provider>
-    </entry>
-    <entry file="file://$PROJECT_DIR$/main/java/com/microsoft/kafkaavailability/IMetaDataManager.java">
-      <provider selected="true" editor-type-id="text-editor">
-        <state relative-caret-position="0">
-          <caret line="18" column="0" selection-start-line="18" selection-start-column="0" selection-end-line="18" selection-end-column="0" />
-        </state>
-      </provider>
-    </entry>
-    <entry file="file://$PROJECT_DIR$/main/java/com/microsoft/kafkaavailability/metrics/MetricNameEncoded.java">
-      <provider selected="true" editor-type-id="text-editor">
-        <state relative-caret-position="0">
-          <caret line="0" column="0" selection-start-line="0" selection-start-column="0" selection-end-line="0" selection-end-column="0" />
-        </state>
-      </provider>
-    </entry>
-    <entry file="file://$PROJECT_DIR$/main/java/com/microsoft/kafkaavailability/metrics/AvailabilityGauge.java">
-      <provider selected="true" editor-type-id="text-editor">
-        <state relative-caret-position="0">
-          <caret line="0" column="0" selection-start-line="0" selection-start-column="0" selection-end-line="0" selection-end-column="0" />
-        </state>
-      </provider>
-    </entry>
-    <entry file="file://$PROJECT_DIR$/main/java/com/microsoft/kafkaavailability/metrics/SqlReporter.java">
-      <provider selected="true" editor-type-id="text-editor">
-        <state relative-caret-position="0">
-          <caret line="220" column="21" selection-start-line="220" selection-start-column="21" selection-end-line="220" selection-end-column="21" />
-        </state>
-      </provider>
-    </entry>
-    <entry file="file://$PROJECT_DIR$/main/java/com/microsoft/kafkaavailability/PropertiesManager.java">
-      <provider selected="true" editor-type-id="text-editor">
-        <state relative-caret-position="0">
-          <caret line="0" column="0" selection-start-line="0" selection-start-column="0" selection-end-line="0" selection-end-column="0" />
-        </state>
-      </provider>
-    </entry>
-    <entry file="file://$PROJECT_DIR$/main/java/com/microsoft/kafkaavailability/Producer.java">
-      <provider selected="true" editor-type-id="text-editor">
-        <state relative-caret-position="0">
-          <caret line="0" column="0" selection-start-line="0" selection-start-column="0" selection-end-line="0" selection-end-column="0" />
-        </state>
-      </provider>
-    </entry>
-    <entry file="file://$PROJECT_DIR$/main/java/com/microsoft/kafkaavailability/MetaDataManagerException.java">
-      <provider selected="true" editor-type-id="text-editor">
-        <state relative-caret-position="0">
-          <caret line="0" column="0" selection-start-line="0" selection-start-column="0" selection-end-line="0" selection-end-column="0" />
-        </state>
-      </provider>
-    </entry>
-    <entry file="file://$PROJECT_DIR$/main/java/com/microsoft/kafkaavailability/MetaDataManager.java">
-      <provider selected="true" editor-type-id="text-editor">
-        <state relative-caret-position="0">
-          <caret line="41" column="35" selection-start-line="41" selection-start-column="29" selection-end-line="41" selection-end-column="35" />
-<<<<<<< HEAD
-          <folding>
-            <element signature="e#0#10148#0" expanded="false" />
-            <element signature="imports" expanded="false" />
-            <element signature="e#2685#2693#0" expanded="false" />
-            <element signature="e#3604#3612#0" expanded="false" />
-            <element signature="e#5487#5495#0" expanded="false" />
-            <element signature="e#5945#5974#0" expanded="false" />
-            <element signature="e#7177#7193#0" expanded="false" />
-            <element signature="e#7392#7421#0" expanded="false" />
-          </folding>
-=======
-          <folding />
->>>>>>> 6aa0bb32
-        </state>
-      </provider>
-    </entry>
-    <entry file="file://$PROJECT_DIR$/main/java/com/microsoft/kafkaavailability/KafkaUtils.java">
-      <provider selected="true" editor-type-id="text-editor">
-        <state relative-caret-position="0">
-          <caret line="54" column="23" selection-start-line="54" selection-start-column="23" selection-end-line="54" selection-end-column="23" />
-        </state>
-      </provider>
-    </entry>
-    <entry file="file://$PROJECT_DIR$/main/java/com/microsoft/kafkaavailability/TopicPartition.java">
-      <provider selected="true" editor-type-id="text-editor">
-        <state relative-caret-position="0">
-          <caret line="0" column="0" selection-start-line="0" selection-start-column="0" selection-end-line="0" selection-end-column="0" />
-        </state>
-      </provider>
-    </entry>
-    <entry file="file://$PROJECT_DIR$/main/java/com/microsoft/kafkaavailability/App.java">
-      <provider selected="true" editor-type-id="text-editor">
-        <state relative-caret-position="0">
-          <caret line="0" column="0" selection-start-line="0" selection-start-column="0" selection-end-line="0" selection-end-column="0" />
-<<<<<<< HEAD
-          <folding />
-=======
-          <folding>
-            <element signature="e#0#20791#0" expanded="true" />
-          </folding>
->>>>>>> 6aa0bb32
-        </state>
-      </provider>
-    </entry>
-    <entry file="file://$PROJECT_DIR$/main/resources/producerProperties.json">
-      <provider selected="true" editor-type-id="text-editor">
-        <state relative-caret-position="0">
-          <caret line="0" column="0" selection-start-line="0" selection-start-column="0" selection-end-line="0" selection-end-column="0" />
-        </state>
-      </provider>
-    </entry>
-    <entry file="file://$PROJECT_DIR$/main/java/com/microsoft/kafkaavailability/SimplePartitioner.java">
-      <provider selected="true" editor-type-id="text-editor">
-        <state relative-caret-position="0">
-          <caret line="0" column="0" selection-start-line="0" selection-start-column="0" selection-end-line="0" selection-end-column="0" />
-        </state>
-      </provider>
-    </entry>
-    <entry file="file://$PROJECT_DIR$/main/java/com/microsoft/kafkaavailability/TopicPartition.java">
-      <provider selected="true" editor-type-id="text-editor">
-        <state relative-caret-position="0">
-          <caret line="0" column="0" selection-start-line="0" selection-start-column="0" selection-end-line="0" selection-end-column="0" />
-        </state>
-      </provider>
-    </entry>
-    <entry file="file://$PROJECT_DIR$/main/java/com/microsoft/kafkaavailability/PropertiesManager.java">
-      <provider selected="true" editor-type-id="text-editor">
-        <state relative-caret-position="0">
-          <caret line="0" column="0" selection-start-line="0" selection-start-column="0" selection-end-line="0" selection-end-column="0" />
-        </state>
-      </provider>
-    </entry>
-    <entry file="file://$PROJECT_DIR$/main/java/com/microsoft/kafkaavailability/BrokerInfo.java">
-      <provider selected="true" editor-type-id="text-editor">
-        <state relative-caret-position="0">
-          <caret line="10" column="16" selection-start-line="10" selection-start-column="16" selection-end-line="10" selection-end-column="16" />
-        </state>
-      </provider>
-    </entry>
-    <entry file="file://$PROJECT_DIR$/main/java/com/microsoft/kafkaavailability/KafkaUtils.java">
-      <provider selected="true" editor-type-id="text-editor">
-        <state relative-caret-position="0">
-          <caret line="33" column="20" selection-start-line="33" selection-start-column="20" selection-end-line="33" selection-end-column="20" />
-        </state>
-      </provider>
-    </entry>
-    <entry file="file://$PROJECT_DIR$/main/resources/metadatamanagerProperties.json">
-      <provider selected="true" editor-type-id="text-editor">
-        <state relative-caret-position="0">
-          <caret line="5" column="15" selection-start-line="5" selection-start-column="3" selection-end-line="5" selection-end-column="15" />
-        </state>
-      </provider>
-    </entry>
-    <entry file="file://$PROJECT_DIR$/main/resources/log4j.properties">
-      <provider selected="true" editor-type-id="text-editor">
-        <state relative-caret-position="0">
-          <caret line="16" column="31" selection-start-line="16" selection-start-column="31" selection-end-line="16" selection-end-column="31" />
-        </state>
-      </provider>
-    </entry>
-    <entry file="file://$PROJECT_DIR$/main/java/com/microsoft/kafkaavailability/properties/AppProperties.java">
-      <provider selected="true" editor-type-id="text-editor">
-        <state relative-caret-position="0">
-          <caret line="0" column="0" selection-start-line="0" selection-start-column="0" selection-end-line="0" selection-end-column="0" />
-        </state>
-      </provider>
-    </entry>
-    <entry file="file://$PROJECT_DIR$/main/java/com/microsoft/kafkaavailability/properties/ConsumerProperties.java">
-      <provider selected="true" editor-type-id="text-editor">
-        <state relative-caret-position="0">
-          <caret line="0" column="0" selection-start-line="0" selection-start-column="0" selection-end-line="0" selection-end-column="0" />
-        </state>
-      </provider>
-    </entry>
-    <entry file="file://$PROJECT_DIR$/main/java/com/microsoft/kafkaavailability/properties/MetaDataManagerProperties.java">
-      <provider selected="true" editor-type-id="text-editor">
-        <state relative-caret-position="0">
-          <caret line="24" column="0" selection-start-line="24" selection-start-column="0" selection-end-line="24" selection-end-column="0" />
-        </state>
-      </provider>
-    </entry>
-    <entry file="file://$PROJECT_DIR$/main/java/com/microsoft/kafkaavailability/properties/ProducerProperties.java">
-      <provider selected="true" editor-type-id="text-editor">
-        <state relative-caret-position="0">
-          <caret line="5" column="25" selection-start-line="5" selection-start-column="25" selection-end-line="5" selection-end-column="25" />
-        </state>
-      </provider>
-    </entry>
-    <entry file="file://$PROJECT_DIR$/main/java/com/microsoft/kafkaavailability/IConsumer.java">
-      <provider selected="true" editor-type-id="text-editor">
-        <state relative-caret-position="0">
-          <caret line="0" column="0" selection-start-line="0" selection-start-column="0" selection-end-line="0" selection-end-column="0" />
-        </state>
-      </provider>
-    </entry>
-    <entry file="file://$PROJECT_DIR$/main/resources/consumerProperties.json">
-      <provider selected="true" editor-type-id="text-editor">
-        <state relative-caret-position="0">
-          <caret line="6" column="1" selection-start-line="6" selection-start-column="1" selection-end-line="6" selection-end-column="1" />
-        </state>
-      </provider>
-    </entry>
-    <entry file="file://$PROJECT_DIR$/main/java/com/microsoft/kafkaavailability/discovery/CommonUtils.java">
-      <provider selected="true" editor-type-id="text-editor">
-        <state relative-caret-position="0">
-          <caret line="31" column="30" selection-start-line="31" selection-start-column="30" selection-end-line="31" selection-end-column="30" />
-        </state>
-      </provider>
-    </entry>
-    <entry file="file://$PROJECT_DIR$/main/java/com/microsoft/kafkaavailability/discovery/Constants.java">
-      <provider selected="true" editor-type-id="text-editor">
-        <state relative-caret-position="0">
-          <caret line="14" column="1" selection-start-line="14" selection-start-column="1" selection-end-line="14" selection-end-column="1" />
-        </state>
-      </provider>
-    </entry>
-    <entry file="file://$PROJECT_DIR$/main/java/com/microsoft/kafkaavailability/TopicMetadataComparator.java">
-      <provider selected="true" editor-type-id="text-editor">
-        <state relative-caret-position="0">
-          <caret line="16" column="1" selection-start-line="16" selection-start-column="1" selection-end-line="16" selection-end-column="1" />
-        </state>
-      </provider>
-    </entry>
-    <entry file="file://$PROJECT_DIR$/main/java/com/microsoft/kafkaavailability/Producer.java">
-      <provider selected="true" editor-type-id="text-editor">
-        <state relative-caret-position="0">
-          <caret line="158" column="24" selection-start-line="158" selection-start-column="24" selection-end-line="158" selection-end-column="24" />
-        </state>
-      </provider>
-    </entry>
-    <entry file="file://$PROJECT_DIR$/main/java/com/microsoft/kafkaavailability/KafkaError.java">
-      <provider selected="true" editor-type-id="text-editor">
-        <state relative-caret-position="0">
-          <caret line="16" column="25" selection-start-line="16" selection-start-column="25" selection-end-line="16" selection-end-column="25" />
-        </state>
-      </provider>
-    </entry>
-    <entry file="file://$PROJECT_DIR$/main/resources/appProperties.json">
-      <provider selected="true" editor-type-id="text-editor">
-        <state relative-caret-position="323">
-          <caret line="19" column="1" selection-start-line="19" selection-start-column="1" selection-end-line="19" selection-end-column="1" />
-        </state>
-      </provider>
-    </entry>
-    <entry file="file://$PROJECT_DIR$/main/java/com/microsoft/kafkaavailability/IMetaDataManager.java">
-      <provider selected="true" editor-type-id="text-editor">
-        <state relative-caret-position="170">
-          <caret line="13" column="60" selection-start-line="13" selection-start-column="60" selection-end-line="13" selection-end-column="60" />
-        </state>
-      </provider>
-    </entry>
-    <entry file="file://$PROJECT_DIR$/main/java/com/microsoft/kafkaavailability/MetaDataManagerException.java">
-      <provider selected="true" editor-type-id="text-editor">
-        <state relative-caret-position="221">
-          <caret line="19" column="0" selection-start-line="19" selection-start-column="0" selection-end-line="19" selection-end-column="0" />
-        </state>
-      </provider>
-    </entry>
-    <entry file="file://$PROJECT_DIR$/main/java/com/microsoft/kafkaavailability/discovery/CuratorClient.java">
-      <provider selected="true" editor-type-id="text-editor">
-        <state relative-caret-position="1088">
-          <caret line="76" column="41" selection-start-line="76" selection-start-column="23" selection-end-line="76" selection-end-column="41" />
-          <folding />
-        </state>
-      </provider>
-    </entry>
-    <entry file="file://$PROJECT_DIR$/main/java/com/microsoft/kafkaavailability/discovery/CuratorManager.java">
-      <provider selected="true" editor-type-id="text-editor">
-        <state relative-caret-position="4641">
-          <caret line="299" column="45" selection-start-line="299" selection-start-column="45" selection-end-line="299" selection-end-column="45" />
-          <folding />
-        </state>
-      </provider>
-    </entry>
-    <entry file="file://$PROJECT_DIR$/main/java/com/microsoft/kafkaavailability/discovery/MetaData.java">
-      <provider selected="true" editor-type-id="text-editor">
-        <state relative-caret-position="2125">
-          <caret line="144" column="1" selection-start-line="144" selection-start-column="1" selection-end-line="144" selection-end-column="1" />
-<<<<<<< HEAD
-          <folding>
-            <element signature="e#0#3188#0" expanded="false" />
-            <element signature="imports" expanded="false" />
-            <element signature="e#1895#1896#0" expanded="false" />
-            <element signature="e#1926#1927#0" expanded="false" />
-            <element signature="e#2073#2074#0" expanded="false" />
-            <element signature="e#2109#2110#0" expanded="false" />
-            <element signature="e#2244#2245#0" expanded="false" />
-            <element signature="e#2277#2278#0" expanded="false" />
-            <element signature="e#2400#2401#0" expanded="false" />
-            <element signature="e#2434#2435#0" expanded="false" />
-            <element signature="e#2589#2590#0" expanded="false" />
-            <element signature="e#2622#2623#0" expanded="false" />
-            <element signature="e#2824#2825#0" expanded="false" />
-            <element signature="e#2868#2869#0" expanded="false" />
-          </folding>
-=======
-          <folding />
->>>>>>> 6aa0bb32
-        </state>
-      </provider>
-    </entry>
-    <entry file="file://$PROJECT_DIR$/main/java/com/microsoft/kafkaavailability/MetaDataManager.java">
-      <provider selected="true" editor-type-id="text-editor">
-        <state relative-caret-position="2601">
-          <caret line="181" column="38" selection-start-line="181" selection-start-column="38" selection-end-line="181" selection-end-column="38" />
-<<<<<<< HEAD
-          <folding>
-            <element signature="e#0#10148#0" expanded="false" />
-            <element signature="imports" expanded="false" />
-            <element signature="e#2685#2693#0" expanded="false" />
-            <element signature="e#3604#3612#0" expanded="false" />
-            <element signature="e#5487#5495#0" expanded="false" />
-            <element signature="e#5945#5974#0" expanded="false" />
-            <element signature="e#7177#7193#0" expanded="false" />
-            <element signature="e#7392#7421#0" expanded="false" />
-          </folding>
-=======
-          <folding />
->>>>>>> 6aa0bb32
-        </state>
-      </provider>
-    </entry>
-    <entry file="file://$PROJECT_DIR$/main/java/com/microsoft/kafkaavailability/metrics/SqlReporter.java">
-      <provider selected="true" editor-type-id="text-editor">
-        <state relative-caret-position="2601">
-          <caret line="172" column="28" selection-start-line="172" selection-start-column="26" selection-end-line="172" selection-end-column="28" />
-<<<<<<< HEAD
-          <folding>
-            <element signature="e#0#13075#0" expanded="false" />
-            <element signature="imports" expanded="false" />
-            <element signature="e#1110#1111#0" expanded="false" />
-            <element signature="e#1154#1155#0" expanded="false" />
-          </folding>
-=======
-          <folding />
->>>>>>> 6aa0bb32
-        </state>
-      </provider>
-    </entry>
-    <entry file="file://$PROJECT_DIR$/main/java/com/microsoft/kafkaavailability/Consumer.java">
-      <provider selected="true" editor-type-id="text-editor">
-        <state relative-caret-position="3978">
-          <caret line="256" column="32" selection-start-line="256" selection-start-column="32" selection-end-line="256" selection-end-column="32" />
-<<<<<<< HEAD
-          <folding>
-            <element signature="e#0#13596#0" expanded="false" />
-            <element signature="imports" expanded="false" />
-            <element signature="e#2069#2070#0" expanded="false" />
-            <element signature="e#2127#2128#0" expanded="false" />
-          </folding>
-=======
-          <folding />
->>>>>>> 6aa0bb32
-        </state>
-      </provider>
-    </entry>
-    <entry file="file://$PROJECT_DIR$/main/java/com/microsoft/kafkaavailability/metrics/MetricNameEncoded.java">
-      <provider selected="true" editor-type-id="text-editor">
-        <state relative-caret-position="255">
-          <caret line="18" column="0" selection-start-line="18" selection-start-column="0" selection-end-line="18" selection-end-column="0" />
-          <folding>
-            <element signature="e#0#521#0" expanded="false" />
-          </folding>
-        </state>
-      </provider>
-    </entry>
-    <entry file="file://$PROJECT_DIR$/main/java/com/microsoft/kafkaavailability/metrics/AvailabilityGauge.java">
-      <provider selected="true" editor-type-id="text-editor">
-        <state relative-caret-position="102">
-          <caret line="9" column="11" selection-start-line="9" selection-start-column="11" selection-end-line="9" selection-end-column="11" />
-<<<<<<< HEAD
-          <folding>
-            <element signature="e#0#805#0" expanded="false" />
-          </folding>
-        </state>
-      </provider>
-    </entry>
-    <entry file="file://$PROJECT_DIR$/main/java/com/microsoft/kafkaavailability/discovery/ServiceUtil.java">
-      <provider selected="true" editor-type-id="text-editor">
-        <state relative-caret-position="348">
-          <caret line="70" column="7" selection-start-line="70" selection-start-column="7" selection-end-line="70" selection-end-column="7" />
-          <folding />
-        </state>
-      </provider>
-    </entry>
-    <entry file="file://$PROJECT_DIR$/main/java/com/microsoft/kafkaavailability/App.java">
-      <provider selected="true" editor-type-id="text-editor">
-        <state relative-caret-position="287">
-          <caret line="297" column="39" selection-start-line="297" selection-start-column="33" selection-end-line="297" selection-end-column="39" />
-=======
-          <folding />
-        </state>
-      </provider>
-    </entry>
-    <entry file="file://$PROJECT_DIR$/main/java/com/microsoft/kafkaavailability/App.java">
-      <provider selected="true" editor-type-id="text-editor">
-        <state relative-caret-position="447">
-          <caret line="366" column="0" selection-start-line="366" selection-start-column="0" selection-end-line="366" selection-end-column="0" />
-          <folding>
-            <element signature="e#0#20791#0" expanded="true" />
-          </folding>
-        </state>
-      </provider>
-    </entry>
-    <entry file="file://$PROJECT_DIR$/main/java/com/microsoft/kafkaavailability/discovery/ServiceUtil.java">
-      <provider selected="true" editor-type-id="text-editor">
-        <state relative-caret-position="858">
-          <caret line="100" column="67" selection-start-line="100" selection-start-column="48" selection-end-line="100" selection-end-column="67" />
->>>>>>> 6aa0bb32
-          <folding />
-        </state>
-      </provider>
-    </entry>
-  </component>
+    </component>
+    <component name="MavenImportPreferences">
+        <option name="generalSettings">
+            <MavenGeneralSettings>
+                <option name="mavenHome" value="Bundled (Maven 3)" />
+            </MavenGeneralSettings>
+        </option>
+    </component>
+    <component name="ProjectFrameBounds">
+        <option name="x" value="1" />
+        <option name="y" value="1" />
+        <option name="width" value="1918" />
+        <option name="height" value="1038" />
+    </component>
+    <component name="ProjectLevelVcsManager" settingsEditedManually="false">
+        <OptionsSetting value="true" id="Add" />
+        <OptionsSetting value="true" id="Remove" />
+        <OptionsSetting value="true" id="Checkout" />
+        <OptionsSetting value="true" id="Update" />
+        <OptionsSetting value="true" id="Status" />
+        <OptionsSetting value="true" id="Edit" />
+        <ConfirmationsSetting value="0" id="Add" />
+        <ConfirmationsSetting value="0" id="Remove" />
+    </component>
+    <component name="ProjectView">
+        <navigator currentView="ProjectPane" proportions="" version="1">
+            <flattenPackages />
+            <showMembers />
+            <showModules />
+            <showLibraryContents />
+            <hideEmptyPackages />
+            <abbreviatePackageNames />
+            <autoscrollToSource />
+            <autoscrollFromSource />
+            <sortByType />
+            <manualOrder />
+            <foldersAlwaysOnTop value="true" />
+        </navigator>
+        <panes>
+            <pane id="ProjectPane">
+                <subPane>
+                    <PATH>
+                        <PATH_ELEMENT>
+                            <option name="myItemId" value="kafkaavailability" />
+                            <option name="myItemType" value="com.intellij.ide.projectView.impl.nodes.ProjectViewProjectNode" />
+                        </PATH_ELEMENT>
+                    </PATH>
+                    <PATH>
+                        <PATH_ELEMENT>
+                            <option name="myItemId" value="kafkaavailability" />
+                            <option name="myItemType" value="com.intellij.ide.projectView.impl.nodes.ProjectViewProjectNode" />
+                        </PATH_ELEMENT>
+                        <PATH_ELEMENT>
+                            <option name="myItemId" value="Availability-Monitor-for-Kafka" />
+                            <option name="myItemType" value="com.intellij.ide.projectView.impl.nodes.PsiDirectoryNode" />
+                        </PATH_ELEMENT>
+                    </PATH>
+                    <PATH>
+                        <PATH_ELEMENT>
+                            <option name="myItemId" value="kafkaavailability" />
+                            <option name="myItemType" value="com.intellij.ide.projectView.impl.nodes.ProjectViewProjectNode" />
+                        </PATH_ELEMENT>
+                        <PATH_ELEMENT>
+                            <option name="myItemId" value="Availability-Monitor-for-Kafka" />
+                            <option name="myItemType" value="com.intellij.ide.projectView.impl.nodes.PsiDirectoryNode" />
+                        </PATH_ELEMENT>
+                        <PATH_ELEMENT>
+                            <option name="myItemId" value="src" />
+                            <option name="myItemType" value="com.intellij.ide.projectView.impl.nodes.PsiDirectoryNode" />
+                        </PATH_ELEMENT>
+                    </PATH>
+                    <PATH>
+                        <PATH_ELEMENT>
+                            <option name="myItemId" value="kafkaavailability" />
+                            <option name="myItemType" value="com.intellij.ide.projectView.impl.nodes.ProjectViewProjectNode" />
+                        </PATH_ELEMENT>
+                        <PATH_ELEMENT>
+                            <option name="myItemId" value="Availability-Monitor-for-Kafka" />
+                            <option name="myItemType" value="com.intellij.ide.projectView.impl.nodes.PsiDirectoryNode" />
+                        </PATH_ELEMENT>
+                        <PATH_ELEMENT>
+                            <option name="myItemId" value="src" />
+                            <option name="myItemType" value="com.intellij.ide.projectView.impl.nodes.PsiDirectoryNode" />
+                        </PATH_ELEMENT>
+                        <PATH_ELEMENT>
+                            <option name="myItemId" value="main" />
+                            <option name="myItemType" value="com.intellij.ide.projectView.impl.nodes.PsiDirectoryNode" />
+                        </PATH_ELEMENT>
+                        <PATH_ELEMENT>
+                            <option name="myItemId" value="resources" />
+                            <option name="myItemType" value="com.intellij.ide.projectView.impl.nodes.PsiDirectoryNode" />
+                        </PATH_ELEMENT>
+                    </PATH>
+                    <PATH>
+                        <PATH_ELEMENT>
+                            <option name="myItemId" value="kafkaavailability" />
+                            <option name="myItemType" value="com.intellij.ide.projectView.impl.nodes.ProjectViewProjectNode" />
+                        </PATH_ELEMENT>
+                        <PATH_ELEMENT>
+                            <option name="myItemId" value="Availability-Monitor-for-Kafka" />
+                            <option name="myItemType" value="com.intellij.ide.projectView.impl.nodes.PsiDirectoryNode" />
+                        </PATH_ELEMENT>
+                        <PATH_ELEMENT>
+                            <option name="myItemId" value="src" />
+                            <option name="myItemType" value="com.intellij.ide.projectView.impl.nodes.PsiDirectoryNode" />
+                        </PATH_ELEMENT>
+                        <PATH_ELEMENT>
+                            <option name="myItemId" value="main" />
+                            <option name="myItemType" value="com.intellij.ide.projectView.impl.nodes.PsiDirectoryNode" />
+                        </PATH_ELEMENT>
+                        <PATH_ELEMENT>
+                            <option name="myItemId" value="java" />
+                            <option name="myItemType" value="com.intellij.ide.projectView.impl.nodes.PsiDirectoryNode" />
+                        </PATH_ELEMENT>
+                        <PATH_ELEMENT>
+                            <option name="myItemId" value="kafkaavailability" />
+                            <option name="myItemType" value="com.intellij.ide.projectView.impl.nodes.PsiDirectoryNode" />
+                        </PATH_ELEMENT>
+                    </PATH>
+                    <PATH>
+                        <PATH_ELEMENT>
+                            <option name="myItemId" value="kafkaavailability" />
+                            <option name="myItemType" value="com.intellij.ide.projectView.impl.nodes.ProjectViewProjectNode" />
+                        </PATH_ELEMENT>
+                        <PATH_ELEMENT>
+                            <option name="myItemId" value="Availability-Monitor-for-Kafka" />
+                            <option name="myItemType" value="com.intellij.ide.projectView.impl.nodes.PsiDirectoryNode" />
+                        </PATH_ELEMENT>
+                        <PATH_ELEMENT>
+                            <option name="myItemId" value="src" />
+                            <option name="myItemType" value="com.intellij.ide.projectView.impl.nodes.PsiDirectoryNode" />
+                        </PATH_ELEMENT>
+                        <PATH_ELEMENT>
+                            <option name="myItemId" value="main" />
+                            <option name="myItemType" value="com.intellij.ide.projectView.impl.nodes.PsiDirectoryNode" />
+                        </PATH_ELEMENT>
+                        <PATH_ELEMENT>
+                            <option name="myItemId" value="java" />
+                            <option name="myItemType" value="com.intellij.ide.projectView.impl.nodes.PsiDirectoryNode" />
+                        </PATH_ELEMENT>
+                        <PATH_ELEMENT>
+                            <option name="myItemId" value="kafkaavailability" />
+                            <option name="myItemType" value="com.intellij.ide.projectView.impl.nodes.PsiDirectoryNode" />
+                        </PATH_ELEMENT>
+                        <PATH_ELEMENT>
+                            <option name="myItemId" value="threads" />
+                            <option name="myItemType" value="com.intellij.ide.projectView.impl.nodes.PsiDirectoryNode" />
+                        </PATH_ELEMENT>
+                    </PATH>
+                    <PATH>
+                        <PATH_ELEMENT>
+                            <option name="myItemId" value="kafkaavailability" />
+                            <option name="myItemType" value="com.intellij.ide.projectView.impl.nodes.ProjectViewProjectNode" />
+                        </PATH_ELEMENT>
+                        <PATH_ELEMENT>
+                            <option name="myItemId" value="Availability-Monitor-for-Kafka" />
+                            <option name="myItemType" value="com.intellij.ide.projectView.impl.nodes.PsiDirectoryNode" />
+                        </PATH_ELEMENT>
+                        <PATH_ELEMENT>
+                            <option name="myItemId" value="src" />
+                            <option name="myItemType" value="com.intellij.ide.projectView.impl.nodes.PsiDirectoryNode" />
+                        </PATH_ELEMENT>
+                        <PATH_ELEMENT>
+                            <option name="myItemId" value="main" />
+                            <option name="myItemType" value="com.intellij.ide.projectView.impl.nodes.PsiDirectoryNode" />
+                        </PATH_ELEMENT>
+                        <PATH_ELEMENT>
+                            <option name="myItemId" value="java" />
+                            <option name="myItemType" value="com.intellij.ide.projectView.impl.nodes.PsiDirectoryNode" />
+                        </PATH_ELEMENT>
+                        <PATH_ELEMENT>
+                            <option name="myItemId" value="kafkaavailability" />
+                            <option name="myItemType" value="com.intellij.ide.projectView.impl.nodes.PsiDirectoryNode" />
+                        </PATH_ELEMENT>
+                        <PATH_ELEMENT>
+                            <option name="myItemId" value="properties" />
+                            <option name="myItemType" value="com.intellij.ide.projectView.impl.nodes.PsiDirectoryNode" />
+                        </PATH_ELEMENT>
+                    </PATH>
+                    <PATH>
+                        <PATH_ELEMENT>
+                            <option name="myItemId" value="kafkaavailability" />
+                            <option name="myItemType" value="com.intellij.ide.projectView.impl.nodes.ProjectViewProjectNode" />
+                        </PATH_ELEMENT>
+                        <PATH_ELEMENT>
+                            <option name="myItemId" value="Availability-Monitor-for-Kafka" />
+                            <option name="myItemType" value="com.intellij.ide.projectView.impl.nodes.PsiDirectoryNode" />
+                        </PATH_ELEMENT>
+                        <PATH_ELEMENT>
+                            <option name="myItemId" value="src" />
+                            <option name="myItemType" value="com.intellij.ide.projectView.impl.nodes.PsiDirectoryNode" />
+                        </PATH_ELEMENT>
+                        <PATH_ELEMENT>
+                            <option name="myItemId" value="main" />
+                            <option name="myItemType" value="com.intellij.ide.projectView.impl.nodes.PsiDirectoryNode" />
+                        </PATH_ELEMENT>
+                        <PATH_ELEMENT>
+                            <option name="myItemId" value="java" />
+                            <option name="myItemType" value="com.intellij.ide.projectView.impl.nodes.PsiDirectoryNode" />
+                        </PATH_ELEMENT>
+                        <PATH_ELEMENT>
+                            <option name="myItemId" value="kafkaavailability" />
+                            <option name="myItemType" value="com.intellij.ide.projectView.impl.nodes.PsiDirectoryNode" />
+                        </PATH_ELEMENT>
+                        <PATH_ELEMENT>
+                            <option name="myItemId" value="metrics" />
+                            <option name="myItemType" value="com.intellij.ide.projectView.impl.nodes.PsiDirectoryNode" />
+                        </PATH_ELEMENT>
+                    </PATH>
+                    <PATH>
+                        <PATH_ELEMENT>
+                            <option name="myItemId" value="kafkaavailability" />
+                            <option name="myItemType" value="com.intellij.ide.projectView.impl.nodes.ProjectViewProjectNode" />
+                        </PATH_ELEMENT>
+                        <PATH_ELEMENT>
+                            <option name="myItemId" value="Availability-Monitor-for-Kafka" />
+                            <option name="myItemType" value="com.intellij.ide.projectView.impl.nodes.PsiDirectoryNode" />
+                        </PATH_ELEMENT>
+                        <PATH_ELEMENT>
+                            <option name="myItemId" value="src" />
+                            <option name="myItemType" value="com.intellij.ide.projectView.impl.nodes.PsiDirectoryNode" />
+                        </PATH_ELEMENT>
+                        <PATH_ELEMENT>
+                            <option name="myItemId" value="main" />
+                            <option name="myItemType" value="com.intellij.ide.projectView.impl.nodes.PsiDirectoryNode" />
+                        </PATH_ELEMENT>
+                        <PATH_ELEMENT>
+                            <option name="myItemId" value="java" />
+                            <option name="myItemType" value="com.intellij.ide.projectView.impl.nodes.PsiDirectoryNode" />
+                        </PATH_ELEMENT>
+                        <PATH_ELEMENT>
+                            <option name="myItemId" value="kafkaavailability" />
+                            <option name="myItemType" value="com.intellij.ide.projectView.impl.nodes.PsiDirectoryNode" />
+                        </PATH_ELEMENT>
+                        <PATH_ELEMENT>
+                            <option name="myItemId" value="discovery" />
+                            <option name="myItemType" value="com.intellij.ide.projectView.impl.nodes.PsiDirectoryNode" />
+                        </PATH_ELEMENT>
+                    </PATH>
+                    <PATH>
+                        <PATH_ELEMENT>
+                            <option name="myItemId" value="kafkaavailability" />
+                            <option name="myItemType" value="com.intellij.ide.projectView.impl.nodes.ProjectViewProjectNode" />
+                        </PATH_ELEMENT>
+                        <PATH_ELEMENT>
+                            <option name="myItemId" value="Availability-Monitor-for-Kafka" />
+                            <option name="myItemType" value="com.intellij.ide.projectView.impl.nodes.PsiDirectoryNode" />
+                        </PATH_ELEMENT>
+                        <PATH_ELEMENT>
+                            <option name="myItemId" value="src" />
+                            <option name="myItemType" value="com.intellij.ide.projectView.impl.nodes.PsiDirectoryNode" />
+                        </PATH_ELEMENT>
+                        <PATH_ELEMENT>
+                            <option name="myItemId" value=".idea" />
+                            <option name="myItemType" value="com.intellij.ide.projectView.impl.nodes.PsiDirectoryNode" />
+                        </PATH_ELEMENT>
+                    </PATH>
+                    <PATH>
+                        <PATH_ELEMENT>
+                            <option name="myItemId" value="kafkaavailability" />
+                            <option name="myItemType" value="com.intellij.ide.projectView.impl.nodes.ProjectViewProjectNode" />
+                        </PATH_ELEMENT>
+                        <PATH_ELEMENT>
+                            <option name="myItemId" value="Availability-Monitor-for-Kafka" />
+                            <option name="myItemType" value="com.intellij.ide.projectView.impl.nodes.PsiDirectoryNode" />
+                        </PATH_ELEMENT>
+                        <PATH_ELEMENT>
+                            <option name="myItemId" value=".idea" />
+                            <option name="myItemType" value="com.intellij.ide.projectView.impl.nodes.PsiDirectoryNode" />
+                        </PATH_ELEMENT>
+                    </PATH>
+                </subPane>
+            </pane>
+            <pane id="Scratches" />
+            <pane id="Scope" />
+            <pane id="PackagesPane" />
+        </panes>
+    </component>
+    <component name="PropertiesComponent">
+        <property name="last_opened_file_path" value="$PROJECT_DIR$" />
+    </component>
+    <component name="RunManager">
+        <configuration default="true" type="AndroidRunConfigurationType" factoryName="Android Application">
+            <module name="" />
+            <option name="DEPLOY" value="true" />
+            <option name="ARTIFACT_NAME" value="" />
+            <option name="PM_INSTALL_OPTIONS" value="" />
+            <option name="ACTIVITY_EXTRA_FLAGS" value="" />
+            <option name="MODE" value="default_activity" />
+            <option name="TARGET_SELECTION_MODE" value="SHOW_DIALOG" />
+            <option name="PREFERRED_AVD" value="" />
+            <option name="CLEAR_LOGCAT" value="false" />
+            <option name="SHOW_LOGCAT_AUTOMATICALLY" value="true" />
+            <option name="SKIP_NOOP_APK_INSTALLATIONS" value="true" />
+            <option name="FORCE_STOP_RUNNING_APP" value="true" />
+            <option name="USE_LAST_SELECTED_DEVICE" value="false" />
+            <option name="PREFERRED_AVD" value="" />
+            <option name="DEEP_LINK" value="" />
+            <option name="ACTIVITY_CLASS" value="" />
+            <method />
+        </configuration>
+        <configuration default="true" type="AndroidTestRunConfigurationType" factoryName="Android Tests">
+            <module name="" />
+            <option name="TESTING_TYPE" value="0" />
+            <option name="INSTRUMENTATION_RUNNER_CLASS" value="" />
+            <option name="METHOD_NAME" value="" />
+            <option name="CLASS_NAME" value="" />
+            <option name="PACKAGE_NAME" value="" />
+            <option name="EXTRA_OPTIONS" value="" />
+            <option name="TARGET_SELECTION_MODE" value="SHOW_DIALOG" />
+            <option name="PREFERRED_AVD" value="" />
+            <option name="CLEAR_LOGCAT" value="false" />
+            <option name="SHOW_LOGCAT_AUTOMATICALLY" value="true" />
+            <option name="SKIP_NOOP_APK_INSTALLATIONS" value="true" />
+            <option name="FORCE_STOP_RUNNING_APP" value="true" />
+            <option name="USE_LAST_SELECTED_DEVICE" value="false" />
+            <option name="PREFERRED_AVD" value="" />
+            <method />
+        </configuration>
+        <configuration default="true" type="Applet" factoryName="Applet">
+            <option name="HTML_USED" value="false" />
+            <option name="WIDTH" value="400" />
+            <option name="HEIGHT" value="300" />
+            <option name="POLICY_FILE" value="$APPLICATION_HOME_DIR$/bin/appletviewer.policy" />
+            <module />
+            <method />
+        </configuration>
+        <configuration default="true" type="Application" factoryName="Application">
+            <extension name="coverage" enabled="false" merge="false" sample_coverage="true" runner="idea" />
+            <option name="MAIN_CLASS_NAME" />
+            <option name="VM_PARAMETERS" />
+            <option name="PROGRAM_PARAMETERS" />
+            <option name="WORKING_DIRECTORY" value="$PROJECT_DIR$" />
+            <option name="ALTERNATIVE_JRE_PATH_ENABLED" value="false" />
+            <option name="ALTERNATIVE_JRE_PATH" />
+            <option name="ENABLE_SWING_INSPECTOR" value="false" />
+            <option name="ENV_VARIABLES" />
+            <option name="PASS_PARENT_ENVS" value="true" />
+            <module name="" />
+            <envs />
+            <method />
+        </configuration>
+        <configuration default="true" type="GradleRunConfiguration" factoryName="Gradle">
+            <ExternalSystemSettings>
+                <option name="executionName" />
+                <option name="externalProjectPath" />
+                <option name="externalSystemIdString" value="GRADLE" />
+                <option name="scriptParameters" />
+                <option name="taskDescriptions">
+                    <list />
+                </option>
+                <option name="taskNames">
+                    <list />
+                </option>
+                <option name="vmOptions" />
+            </ExternalSystemSettings>
+            <method />
+        </configuration>
+        <configuration default="true" type="JUnit" factoryName="JUnit">
+            <extension name="coverage" enabled="false" merge="false" sample_coverage="true" runner="idea" />
+            <module name="" />
+            <option name="ALTERNATIVE_JRE_PATH_ENABLED" value="false" />
+            <option name="ALTERNATIVE_JRE_PATH" />
+            <option name="PACKAGE_NAME" />
+            <option name="MAIN_CLASS_NAME" />
+            <option name="METHOD_NAME" />
+            <option name="TEST_OBJECT" value="class" />
+            <option name="VM_PARAMETERS" value="-ea" />
+            <option name="PARAMETERS" />
+            <option name="WORKING_DIRECTORY" value="$MODULE_DIR$" />
+            <option name="ENV_VARIABLES" />
+            <option name="PASS_PARENT_ENVS" value="true" />
+            <option name="TEST_SEARCH_SCOPE">
+                <value defaultName="singleModule" />
+            </option>
+            <envs />
+            <patterns />
+            <method />
+        </configuration>
+        <configuration default="true" type="JUnitTestDiscovery" factoryName="JUnit Test Discovery" changeList="All">
+            <extension name="coverage" enabled="false" merge="false" sample_coverage="true" runner="idea" />
+            <module name="" />
+            <option name="ALTERNATIVE_JRE_PATH_ENABLED" value="false" />
+            <option name="ALTERNATIVE_JRE_PATH" />
+            <option name="PACKAGE_NAME" />
+            <option name="MAIN_CLASS_NAME" />
+            <option name="METHOD_NAME" />
+            <option name="TEST_OBJECT" value="class" />
+            <option name="VM_PARAMETERS" />
+            <option name="PARAMETERS" />
+            <option name="WORKING_DIRECTORY" />
+            <option name="ENV_VARIABLES" />
+            <option name="PASS_PARENT_ENVS" value="true" />
+            <option name="TEST_SEARCH_SCOPE">
+                <value defaultName="singleModule" />
+            </option>
+            <envs />
+            <patterns />
+            <method />
+        </configuration>
+        <configuration default="true" type="JarApplication" factoryName="JAR Application">
+            <extension name="coverage" enabled="false" merge="false" sample_coverage="true" runner="idea" />
+            <envs />
+            <method />
+        </configuration>
+        <configuration default="true" type="Java Scratch" factoryName="Java Scratch">
+            <extension name="coverage" enabled="false" merge="false" sample_coverage="true" runner="idea" />
+            <option name="SCRATCH_FILE_ID" value="0" />
+            <option name="MAIN_CLASS_NAME" />
+            <option name="VM_PARAMETERS" />
+            <option name="PROGRAM_PARAMETERS" />
+            <option name="WORKING_DIRECTORY" />
+            <option name="ALTERNATIVE_JRE_PATH_ENABLED" value="false" />
+            <option name="ALTERNATIVE_JRE_PATH" />
+            <option name="ENABLE_SWING_INSPECTOR" value="false" />
+            <option name="ENV_VARIABLES" />
+            <option name="PASS_PARENT_ENVS" value="true" />
+            <module name="" />
+            <envs />
+            <method />
+        </configuration>
+        <configuration default="true" type="JetRunConfigurationType" factoryName="Kotlin">
+            <extension name="coverage" enabled="false" merge="false" sample_coverage="true" runner="idea" />
+            <option name="MAIN_CLASS_NAME" />
+            <option name="VM_PARAMETERS" />
+            <option name="PROGRAM_PARAMETERS" />
+            <option name="WORKING_DIRECTORY" />
+            <option name="ALTERNATIVE_JRE_PATH_ENABLED" value="false" />
+            <option name="ALTERNATIVE_JRE_PATH" />
+            <option name="PASS_PARENT_ENVS" value="true" />
+            <module name="kafkaavailability" />
+            <envs />
+            <method />
+        </configuration>
+        <configuration default="true" type="KotlinStandaloneScriptRunConfigurationType" factoryName="Kotlin script">
+            <extension name="coverage" enabled="false" merge="false" sample_coverage="true" runner="idea" />
+            <option name="filePath" />
+            <option name="vmParameters" />
+            <option name="alternativeJrePath" />
+            <option name="programParameters" />
+            <option name="passParentEnvs" value="true" />
+            <option name="workingDirectory" />
+            <option name="isAlternativeJrePathEnabled" value="false" />
+            <envs />
+            <method />
+        </configuration>
+        <configuration default="true" type="Remote" factoryName="Remote">
+            <option name="USE_SOCKET_TRANSPORT" value="true" />
+            <option name="SERVER_MODE" value="false" />
+            <option name="SHMEM_ADDRESS" value="javadebug" />
+            <option name="HOST" value="localhost" />
+            <option name="PORT" value="5005" />
+            <method />
+        </configuration>
+        <configuration default="true" type="ScalaTestRunConfiguration" factoryName="ScalaTest">
+            <extension name="coverage" enabled="false" merge="false" sample_coverage="true" runner="idea" />
+            <module name="" />
+            <setting name="path" value="" />
+            <setting name="package" value="" />
+            <setting name="vmparams" value="" />
+            <setting name="params" value="" />
+            <setting name="workingDirectory" value="" />
+            <setting name="searchForTest" value="Across module dependencies" />
+            <setting name="testName" value="" />
+            <setting name="testKind" value="Class" />
+            <setting name="showProgressMessages" value="true" />
+            <envs />
+            <method />
+        </configuration>
+        <configuration default="true" type="Specs2RunConfiguration" factoryName="Specs2">
+            <extension name="coverage" enabled="false" merge="false" sample_coverage="true" runner="idea" />
+            <module name="" />
+            <setting name="path" value="" />
+            <setting name="package" value="" />
+            <setting name="vmparams" value="" />
+            <setting name="params" value="" />
+            <setting name="workingDirectory" value="" />
+            <setting name="searchForTest" value="Across module dependencies" />
+            <setting name="testName" value="" />
+            <setting name="testKind" value="Class" />
+            <setting name="showProgressMessages" value="true" />
+            <envs />
+            <method />
+        </configuration>
+        <configuration default="true" type="TestNG" factoryName="TestNG">
+            <extension name="coverage" enabled="false" merge="false" sample_coverage="true" runner="idea" />
+            <module name="" />
+            <option name="ALTERNATIVE_JRE_PATH_ENABLED" value="false" />
+            <option name="ALTERNATIVE_JRE_PATH" />
+            <option name="SUITE_NAME" />
+            <option name="PACKAGE_NAME" />
+            <option name="MAIN_CLASS_NAME" />
+            <option name="METHOD_NAME" />
+            <option name="GROUP_NAME" />
+            <option name="TEST_OBJECT" value="CLASS" />
+            <option name="VM_PARAMETERS" value="-ea" />
+            <option name="PARAMETERS" />
+            <option name="WORKING_DIRECTORY" value="$MODULE_DIR$" />
+            <option name="OUTPUT_DIRECTORY" />
+            <option name="ANNOTATION_TYPE" />
+            <option name="ENV_VARIABLES" />
+            <option name="PASS_PARENT_ENVS" value="true" />
+            <option name="TEST_SEARCH_SCOPE">
+                <value defaultName="singleModule" />
+            </option>
+            <option name="USE_DEFAULT_REPORTERS" value="false" />
+            <option name="PROPERTIES_FILE" />
+            <envs />
+            <properties />
+            <listeners />
+            <method />
+        </configuration>
+        <configuration default="true" type="TestNGTestDiscovery" factoryName="TestNG Test Discovery" changeList="All">
+            <extension name="coverage" enabled="false" merge="false" sample_coverage="true" runner="idea" />
+            <module name="" />
+            <option name="ALTERNATIVE_JRE_PATH_ENABLED" value="false" />
+            <option name="ALTERNATIVE_JRE_PATH" />
+            <option name="SUITE_NAME" />
+            <option name="PACKAGE_NAME" />
+            <option name="MAIN_CLASS_NAME" />
+            <option name="METHOD_NAME" />
+            <option name="GROUP_NAME" />
+            <option name="TEST_OBJECT" value="CLASS" />
+            <option name="VM_PARAMETERS" />
+            <option name="PARAMETERS" />
+            <option name="WORKING_DIRECTORY" />
+            <option name="OUTPUT_DIRECTORY" />
+            <option name="ANNOTATION_TYPE" />
+            <option name="ENV_VARIABLES" />
+            <option name="PASS_PARENT_ENVS" value="true" />
+            <option name="TEST_SEARCH_SCOPE">
+                <value defaultName="singleModule" />
+            </option>
+            <option name="USE_DEFAULT_REPORTERS" value="false" />
+            <option name="PROPERTIES_FILE" />
+            <envs />
+            <properties />
+            <listeners />
+            <method />
+        </configuration>
+        <configuration default="true" type="uTestRunConfiguration" factoryName="utest">
+            <extension name="coverage" enabled="false" merge="false" sample_coverage="true" runner="idea" />
+            <module name="" />
+            <setting name="path" value="" />
+            <setting name="package" value="" />
+            <setting name="vmparams" value="" />
+            <setting name="params" value="" />
+            <setting name="workingDirectory" value="" />
+            <setting name="searchForTest" value="Across module dependencies" />
+            <setting name="testName" value="" />
+            <setting name="testKind" value="Class" />
+            <setting name="showProgressMessages" value="true" />
+            <envs />
+            <method />
+        </configuration>
+        <configuration name="&lt;template&gt;" type="#org.jetbrains.idea.devkit.run.PluginConfigurationType" default="true" selected="false">
+            <option name="VM_PARAMETERS" value="-Xmx512m -Xms256m -XX:MaxPermSize=250m -ea" />
+        </configuration>
+    </component>
+    <component name="SbtLocalSettings">
+        <option name="externalProjectsViewState">
+            <projects_view />
+        </option>
+    </component>
+    <component name="ShelveChangesManager" show_recycled="false">
+        <option name="remove_strategy" value="false" />
+    </component>
+    <component name="SvnConfiguration">
+        <configuration />
+    </component>
+    <component name="TaskManager">
+        <task active="true" id="Default" summary="Default task">
+            <changelist id="b8de735f-f427-4de8-8c24-e364517e47b2" name="Default" comment="" />
+            <created>1473360960256</created>
+            <option name="number" value="Default" />
+            <option name="presentableId" value="Default" />
+            <updated>1473360960256</updated>
+        </task>
+        <servers />
+    </component>
+    <component name="ToolWindowManager">
+        <frame x="1" y="1" width="1918" height="1038" extended-state="0" />
+        <editor active="true" />
+        <layout>
+            <window_info id="Palette" active="false" anchor="right" auto_hide="false" internal_type="DOCKED" type="DOCKED" visible="false" show_stripe_button="true" weight="0.33" sideWeight="0.5" order="3" side_tool="false" content_ui="tabs" />
+            <window_info id="TODO" active="false" anchor="bottom" auto_hide="false" internal_type="DOCKED" type="DOCKED" visible="false" show_stripe_button="true" weight="0.33" sideWeight="0.5" order="6" side_tool="false" content_ui="tabs" />
+            <window_info id="Messages" active="false" anchor="bottom" auto_hide="false" internal_type="DOCKED" type="DOCKED" visible="false" show_stripe_button="true" weight="0.33" sideWeight="0.5" order="-1" side_tool="false" content_ui="tabs" />
+            <window_info id="Palette&#9;" active="false" anchor="left" auto_hide="false" internal_type="DOCKED" type="DOCKED" visible="false" show_stripe_button="true" weight="0.33" sideWeight="0.5" order="2" side_tool="false" content_ui="tabs" />
+            <window_info id="Capture Analysis" active="false" anchor="right" auto_hide="false" internal_type="DOCKED" type="DOCKED" visible="false" show_stripe_button="true" weight="0.33" sideWeight="0.5" order="3" side_tool="false" content_ui="tabs" />
+            <window_info id="Event Log" active="false" anchor="bottom" auto_hide="false" internal_type="DOCKED" type="DOCKED" visible="false" show_stripe_button="true" weight="0.33" sideWeight="0.5" order="7" side_tool="true" content_ui="tabs" />
+            <window_info id="Maven Projects" active="false" anchor="right" auto_hide="false" internal_type="DOCKED" type="DOCKED" visible="false" show_stripe_button="true" weight="0.33" sideWeight="0.5" order="3" side_tool="false" content_ui="tabs" />
+            <window_info id="Version Control" active="false" anchor="bottom" auto_hide="false" internal_type="DOCKED" type="DOCKED" visible="false" show_stripe_button="true" weight="0.33" sideWeight="0.5" order="7" side_tool="false" content_ui="tabs" />
+            <window_info id="Terminal" active="false" anchor="bottom" auto_hide="false" internal_type="DOCKED" type="DOCKED" visible="false" show_stripe_button="true" weight="0.33" sideWeight="0.5" order="7" side_tool="false" content_ui="tabs" />
+            <window_info id="Capture Tool" active="false" anchor="left" auto_hide="false" internal_type="DOCKED" type="DOCKED" visible="false" show_stripe_button="true" weight="0.33" sideWeight="0.5" order="2" side_tool="false" content_ui="tabs" />
+            <window_info id="Designer" active="false" anchor="right" auto_hide="false" internal_type="DOCKED" type="DOCKED" visible="false" show_stripe_button="true" weight="0.33" sideWeight="0.5" order="3" side_tool="false" content_ui="tabs" />
+            <window_info id="Project" active="false" anchor="left" auto_hide="false" internal_type="DOCKED" type="DOCKED" visible="true" show_stripe_button="true" weight="0.25184017" sideWeight="0.5" order="0" side_tool="false" content_ui="tabs" />
+            <window_info id="Hierarchy" active="false" anchor="right" auto_hide="false" internal_type="DOCKED" type="DOCKED" visible="true" show_stripe_button="true" weight="0.16403785" sideWeight="0.5" order="2" side_tool="false" content_ui="combo" />
+            <window_info id="Structure" active="false" anchor="left" auto_hide="false" internal_type="DOCKED" type="DOCKED" visible="false" show_stripe_button="true" weight="0.25" sideWeight="0.5" order="1" side_tool="false" content_ui="tabs" />
+            <window_info id="Ant Build" active="false" anchor="right" auto_hide="false" internal_type="DOCKED" type="DOCKED" visible="false" show_stripe_button="true" weight="0.25" sideWeight="0.5" order="1" side_tool="false" content_ui="tabs" />
+            <window_info id="UI Designer" active="false" anchor="left" auto_hide="false" internal_type="DOCKED" type="DOCKED" visible="false" show_stripe_button="true" weight="0.33" sideWeight="0.5" order="2" side_tool="false" content_ui="tabs" />
+            <window_info id="Favorites" active="false" anchor="left" auto_hide="false" internal_type="DOCKED" type="DOCKED" visible="false" show_stripe_button="true" weight="0.33" sideWeight="0.5" order="2" side_tool="true" content_ui="tabs" />
+            <window_info id="Cvs" active="false" anchor="bottom" auto_hide="false" internal_type="DOCKED" type="DOCKED" visible="false" show_stripe_button="true" weight="0.25" sideWeight="0.5" order="4" side_tool="false" content_ui="tabs" />
+            <window_info id="Message" active="false" anchor="bottom" auto_hide="false" internal_type="DOCKED" type="DOCKED" visible="false" show_stripe_button="true" weight="0.33" sideWeight="0.5" order="0" side_tool="false" content_ui="tabs" />
+            <window_info id="Commander" active="false" anchor="right" auto_hide="false" internal_type="SLIDING" type="SLIDING" visible="false" show_stripe_button="true" weight="0.4" sideWeight="0.5" order="0" side_tool="false" content_ui="tabs" />
+            <window_info id="Inspection" active="false" anchor="bottom" auto_hide="false" internal_type="DOCKED" type="DOCKED" visible="false" show_stripe_button="true" weight="0.4" sideWeight="0.5" order="5" side_tool="false" content_ui="tabs" />
+            <window_info id="Run" active="false" anchor="bottom" auto_hide="false" internal_type="DOCKED" type="DOCKED" visible="false" show_stripe_button="true" weight="0.33" sideWeight="0.5" order="2" side_tool="false" content_ui="tabs" />
+            <window_info id="Find" active="false" anchor="bottom" auto_hide="false" internal_type="DOCKED" type="DOCKED" visible="false" show_stripe_button="true" weight="0.33" sideWeight="0.5" order="1" side_tool="false" content_ui="tabs" />
+            <window_info id="Debug" active="false" anchor="bottom" auto_hide="false" internal_type="DOCKED" type="DOCKED" visible="false" show_stripe_button="true" weight="0.4" sideWeight="0.5" order="3" side_tool="false" content_ui="tabs" />
+        </layout>
+        <layout-to-restore>
+            <window_info id="Palette" active="false" anchor="right" auto_hide="false" internal_type="DOCKED" type="DOCKED" visible="false" show_stripe_button="true" weight="0.33" sideWeight="0.5" order="3" side_tool="false" content_ui="tabs" />
+            <window_info id="TODO" active="false" anchor="bottom" auto_hide="false" internal_type="DOCKED" type="DOCKED" visible="false" show_stripe_button="true" weight="0.33" sideWeight="0.5" order="6" side_tool="false" content_ui="tabs" />
+            <window_info id="Cvs" active="false" anchor="bottom" auto_hide="false" internal_type="DOCKED" type="DOCKED" visible="false" show_stripe_button="true" weight="0.25" sideWeight="0.5" order="4" side_tool="false" content_ui="tabs" />
+            <window_info id="Message" active="false" anchor="bottom" auto_hide="false" internal_type="DOCKED" type="DOCKED" visible="false" show_stripe_button="true" weight="0.33" sideWeight="0.5" order="0" side_tool="false" content_ui="tabs" />
+            <window_info id="Palette&#9;" active="false" anchor="left" auto_hide="false" internal_type="DOCKED" type="DOCKED" visible="false" show_stripe_button="true" weight="0.33" sideWeight="0.5" order="2" side_tool="false" content_ui="tabs" />
+            <window_info id="Commander" active="false" anchor="right" auto_hide="false" internal_type="SLIDING" type="SLIDING" visible="false" show_stripe_button="true" weight="0.4" sideWeight="0.5" order="0" side_tool="false" content_ui="tabs" />
+            <window_info id="Capture Analysis" active="false" anchor="right" auto_hide="false" internal_type="DOCKED" type="DOCKED" visible="false" show_stripe_button="true" weight="0.33" sideWeight="0.5" order="4" side_tool="false" content_ui="tabs" />
+            <window_info id="Event Log" active="false" anchor="bottom" auto_hide="false" internal_type="DOCKED" type="DOCKED" visible="false" show_stripe_button="true" weight="0.33" sideWeight="0.5" order="7" side_tool="true" content_ui="tabs" />
+            <window_info id="Maven Projects" active="false" anchor="right" auto_hide="false" internal_type="DOCKED" type="DOCKED" visible="false" show_stripe_button="true" weight="0.33" sideWeight="0.5" order="5" side_tool="false" content_ui="tabs" />
+            <window_info id="Inspection" active="false" anchor="bottom" auto_hide="false" internal_type="DOCKED" type="DOCKED" visible="false" show_stripe_button="true" weight="0.4" sideWeight="0.5" order="5" side_tool="false" content_ui="tabs" />
+            <window_info id="Version Control" active="false" anchor="bottom" auto_hide="false" internal_type="DOCKED" type="DOCKED" visible="false" show_stripe_button="true" weight="0.33" sideWeight="0.5" order="8" side_tool="false" content_ui="tabs" />
+            <window_info id="Run" active="false" anchor="bottom" auto_hide="false" internal_type="DOCKED" type="DOCKED" visible="false" show_stripe_button="true" weight="0.33" sideWeight="0.5" order="2" side_tool="false" content_ui="tabs" />
+            <window_info id="Terminal" active="false" anchor="bottom" auto_hide="false" internal_type="DOCKED" type="DOCKED" visible="false" show_stripe_button="true" weight="0.33" sideWeight="0.5" order="9" side_tool="false" content_ui="tabs" />
+            <window_info id="Capture Tool" active="false" anchor="left" auto_hide="false" internal_type="DOCKED" type="DOCKED" visible="false" show_stripe_button="true" weight="0.33" sideWeight="0.5" order="3" side_tool="false" content_ui="tabs" />
+            <window_info id="Designer" active="false" anchor="right" auto_hide="false" internal_type="DOCKED" type="DOCKED" visible="false" show_stripe_button="true" weight="0.33" sideWeight="0.5" order="6" side_tool="false" content_ui="tabs" />
+            <window_info id="Project" active="false" anchor="left" auto_hide="false" internal_type="DOCKED" type="DOCKED" visible="true" show_stripe_button="true" weight="0.25" sideWeight="0.5" order="0" side_tool="false" content_ui="tabs" />
+            <window_info id="Hierarchy" active="false" anchor="right" auto_hide="false" internal_type="DOCKED" type="DOCKED" visible="false" show_stripe_button="true" weight="0.25" sideWeight="0.5" order="2" side_tool="false" content_ui="combo" />
+            <window_info id="Find" active="false" anchor="bottom" auto_hide="false" internal_type="DOCKED" type="DOCKED" visible="false" show_stripe_button="true" weight="0.33" sideWeight="0.5" order="1" side_tool="false" content_ui="tabs" />
+            <window_info id="Structure" active="false" anchor="left" auto_hide="false" internal_type="DOCKED" type="DOCKED" visible="false" show_stripe_button="true" weight="0.25" sideWeight="0.5" order="1" side_tool="false" content_ui="tabs" />
+            <window_info id="Ant Build" active="false" anchor="right" auto_hide="false" internal_type="DOCKED" type="DOCKED" visible="false" show_stripe_button="true" weight="0.25" sideWeight="0.5" order="1" side_tool="false" content_ui="tabs" />
+            <window_info id="UI Designer" active="false" anchor="left" auto_hide="false" internal_type="DOCKED" type="DOCKED" visible="false" show_stripe_button="true" weight="0.33" sideWeight="0.5" order="4" side_tool="false" content_ui="tabs" />
+            <window_info id="Favorites" active="false" anchor="left" auto_hide="false" internal_type="DOCKED" type="DOCKED" visible="false" show_stripe_button="true" weight="0.33" sideWeight="0.5" order="5" side_tool="true" content_ui="tabs" />
+            <window_info id="Debug" active="false" anchor="bottom" auto_hide="false" internal_type="DOCKED" type="DOCKED" visible="false" show_stripe_button="true" weight="0.4" sideWeight="0.5" order="3" side_tool="false" content_ui="tabs" />
+        </layout-to-restore>
+    </component>
+    <component name="Vcs.Log.UiProperties">
+        <option name="RECENTLY_FILTERED_USER_GROUPS">
+            <collection />
+        </option>
+        <option name="RECENTLY_FILTERED_BRANCH_GROUPS">
+            <collection />
+        </option>
+    </component>
+    <component name="VcsContentAnnotationSettings">
+        <option name="myLimit" value="2678400000" />
+    </component>
+    <component name="XDebuggerManager">
+        <breakpoint-manager />
+        <watches-manager />
+    </component>
+    <component name="antWorkspaceConfiguration">
+        <option name="IS_AUTOSCROLL_TO_SOURCE" value="false" />
+        <option name="FILTER_TARGETS" value="false" />
+    </component>
+    <component name="editorHistoryManager">
+        <entry file="file://$PROJECT_DIR$/src/main/java/com/microsoft/kafkaavailability/Consumer.java">
+            <provider selected="true" editor-type-id="text-editor">
+                <state relative-caret-position="1020">
+                    <caret line="82" column="34" selection-start-line="82" selection-start-column="34" selection-end-line="82" selection-end-column="34" />
+                    <folding />
+                </state>
+            </provider>
+        </entry>
+        <entry file="file://$PROJECT_DIR$/src/main/java/com/microsoft/kafkaavailability/discovery/CuratorClient.java">
+            <provider selected="true" editor-type-id="text-editor">
+                <state relative-caret-position="323">
+                    <caret line="31" column="7" selection-start-line="31" selection-start-column="7" selection-end-line="31" selection-end-column="7" />
+                    <folding>
+                        <element signature="e#0#3566#0" expanded="false" />
+                        <element signature="imports" expanded="false" />
+                    </folding>
+                </state>
+            </provider>
+        </entry>
+        <entry file="file://$PROJECT_DIR$/src/main/java/com/microsoft/kafkaavailability/discovery/Constants.java">
+            <provider selected="true" editor-type-id="text-editor">
+                <state relative-caret-position="119">
+                    <caret line="10" column="17" selection-start-line="10" selection-start-column="17" selection-end-line="10" selection-end-column="17" />
+                    <folding>
+                        <element signature="e#0#520#0" expanded="false" />
+                    </folding>
+                </state>
+            </provider>
+        </entry>
+        <entry file="file://$PROJECT_DIR$/src/main/java/com/microsoft/kafkaavailability/discovery/CommonUtils.java">
+            <provider selected="true" editor-type-id="text-editor">
+                <state relative-caret-position="731">
+                    <caret line="56" column="20" selection-start-line="56" selection-start-column="20" selection-end-line="56" selection-end-column="20" />
+                    <folding />
+                </state>
+            </provider>
+        </entry>
+        <entry file="file://$PROJECT_DIR$/src/main/java/com/microsoft/kafkaavailability/discovery/CuratorManager.java">
+            <provider selected="true" editor-type-id="text-editor">
+                <state relative-caret-position="4811">
+                    <caret line="309" column="0" selection-start-line="309" selection-start-column="0" selection-end-line="309" selection-end-column="45" />
+                    <folding>
+                        <element signature="e#0#12581#0" expanded="false" />
+                        <element signature="imports" expanded="false" />
+                        <element signature="e#11411#11419#0" expanded="false" />
+                    </folding>
+                </state>
+            </provider>
+        </entry>
+        <entry file="file://$PROJECT_DIR$/src/main/java/com/microsoft/kafkaavailability/discovery/MetaData.java">
+            <provider selected="true" editor-type-id="text-editor">
+                <state relative-caret-position="153">
+                    <caret line="16" column="19" selection-start-line="16" selection-start-column="19" selection-end-line="16" selection-end-column="19" />
+                    <folding>
+                        <element signature="e#0#3188#0" expanded="false" />
+                        <element signature="imports" expanded="false" />
+                        <element signature="e#1895#1896#0" expanded="false" />
+                        <element signature="e#1926#1927#0" expanded="false" />
+                        <element signature="e#2073#2074#0" expanded="false" />
+                        <element signature="e#2109#2110#0" expanded="false" />
+                        <element signature="e#2244#2245#0" expanded="false" />
+                        <element signature="e#2277#2278#0" expanded="false" />
+                        <element signature="e#2400#2401#0" expanded="false" />
+                        <element signature="e#2434#2435#0" expanded="false" />
+                        <element signature="e#2589#2590#0" expanded="false" />
+                        <element signature="e#2622#2623#0" expanded="false" />
+                        <element signature="e#2824#2825#0" expanded="false" />
+                        <element signature="e#2868#2869#0" expanded="false" />
+                    </folding>
+                </state>
+            </provider>
+        </entry>
+        <entry file="file://$PROJECT_DIR$/src/main/java/com/microsoft/kafkaavailability/discovery/ServiceUtil.java">
+            <provider selected="true" editor-type-id="text-editor">
+                <state relative-caret-position="306">
+                    <caret line="39" column="75" selection-start-line="39" selection-start-column="75" selection-end-line="39" selection-end-column="75" />
+                    <folding />
+                </state>
+            </provider>
+        </entry>
+        <entry file="file://$PROJECT_DIR$/src/main/java/com/microsoft/kafkaavailability/metrics/AvailabilityGauge.java">
+            <provider selected="true" editor-type-id="text-editor">
+                <state relative-caret-position="102">
+                    <caret line="9" column="13" selection-start-line="9" selection-start-column="13" selection-end-line="9" selection-end-column="13" />
+                    <folding />
+                </state>
+            </provider>
+        </entry>
+        <entry file="file://$PROJECT_DIR$/src/main/java/com/microsoft/kafkaavailability/MetaDataManagerException.java">
+            <provider selected="true" editor-type-id="text-editor">
+                <state relative-caret-position="68">
+                    <caret line="7" column="13" selection-start-line="7" selection-start-column="13" selection-end-line="7" selection-end-column="13" />
+                    <folding />
+                </state>
+            </provider>
+        </entry>
+        <entry file="file://$PROJECT_DIR$/kafkaavailability.iml">
+            <provider selected="true" editor-type-id="text-editor">
+                <state relative-caret-position="272">
+                    <caret line="16" column="49" selection-start-line="16" selection-start-column="49" selection-end-line="16" selection-end-column="49" />
+                </state>
+            </provider>
+        </entry>
+        <entry file="file://$PROJECT_DIR$/src/main/resources/producerProperties.json">
+            <provider selected="true" editor-type-id="text-editor">
+                <state relative-caret-position="0">
+                    <caret line="0" column="0" selection-start-line="0" selection-start-column="0" selection-end-line="0" selection-end-column="0" />
+                    <folding />
+                </state>
+            </provider>
+        </entry>
+        <entry file="file://$PROJECT_DIR$/src/main/java/com/microsoft/kafkaavailability/discovery/MetaData.java">
+            <provider selected="true" editor-type-id="text-editor">
+                <state relative-caret-position="153">
+                    <caret line="16" column="19" selection-start-line="16" selection-start-column="19" selection-end-line="16" selection-end-column="19" />
+                    <folding>
+                        <element signature="e#0#3188#0" expanded="false" />
+                        <element signature="imports" expanded="false" />
+                        <element signature="e#1895#1896#0" expanded="false" />
+                        <element signature="e#1926#1927#0" expanded="false" />
+                        <element signature="e#2073#2074#0" expanded="false" />
+                        <element signature="e#2109#2110#0" expanded="false" />
+                        <element signature="e#2244#2245#0" expanded="false" />
+                        <element signature="e#2277#2278#0" expanded="false" />
+                        <element signature="e#2400#2401#0" expanded="false" />
+                        <element signature="e#2434#2435#0" expanded="false" />
+                        <element signature="e#2589#2590#0" expanded="false" />
+                        <element signature="e#2622#2623#0" expanded="false" />
+                        <element signature="e#2824#2825#0" expanded="false" />
+                        <element signature="e#2868#2869#0" expanded="false" />
+                    </folding>
+                </state>
+            </provider>
+        </entry>
+        <entry file="file://$PROJECT_DIR$/src/main/java/com/microsoft/kafkaavailability/LeaderInfoThread.java">
+            <provider selected="true" editor-type-id="text-editor">
+                <state relative-caret-position="782">
+                    <caret line="49" column="52" selection-start-line="49" selection-start-column="52" selection-end-line="49" selection-end-column="52" />
+                    <folding />
+                </state>
+            </provider>
+        </entry>
+        <entry file="file://$PROJECT_DIR$/src/main/java/com/microsoft/kafkaavailability/ProducerThread.java">
+            <provider selected="true" editor-type-id="text-editor">
+                <state relative-caret-position="1517">
+                    <caret line="224" column="48" selection-start-line="224" selection-start-column="48" selection-end-line="224" selection-end-column="48" />
+                    <folding />
+                </state>
+            </provider>
+        </entry>
+        <entry file="file://$PROJECT_DIR$/src/main/java/com/microsoft/kafkaavailability/ConsumerThread.java">
+            <provider selected="true" editor-type-id="text-editor">
+                <state relative-caret-position="288">
+                    <caret line="131" column="17" selection-start-line="131" selection-start-column="17" selection-end-line="131" selection-end-column="17" />
+                    <folding />
+                </state>
+            </provider>
+        </entry>
+        <entry file="file://$PROJECT_DIR$/src/main/java/com/microsoft/kafkaavailability/PropertiesManager.java">
+            <provider selected="true" editor-type-id="text-editor">
+                <state relative-caret-position="170">
+                    <caret line="19" column="13" selection-start-line="19" selection-start-column="13" selection-end-line="19" selection-end-column="13" />
+                    <folding />
+                </state>
+            </provider>
+        </entry>
+        <entry file="file://$PROJECT_DIR$/src/main/java/com/microsoft/kafkaavailability/TopicMetadataComparator.java">
+            <provider selected="true" editor-type-id="text-editor">
+                <state relative-caret-position="102">
+                    <caret line="11" column="13" selection-start-line="11" selection-start-column="13" selection-end-line="11" selection-end-column="13" />
+                    <folding />
+                </state>
+            </provider>
+        </entry>
+        <entry file="file://$PROJECT_DIR$/src/main/java/com/microsoft/kafkaavailability/SimplePartitioner.java">
+            <provider selected="true" editor-type-id="text-editor">
+                <state relative-caret-position="323">
+                    <caret line="26" column="1" selection-start-line="26" selection-start-column="1" selection-end-line="26" selection-end-column="1" />
+                    <folding />
+                </state>
+            </provider>
+        </entry>
+        <entry file="file://$PROJECT_DIR$/src/main/java/com/microsoft/kafkaavailability/TopicPartition.java">
+            <provider selected="true" editor-type-id="text-editor">
+                <state relative-caret-position="68">
+                    <caret line="7" column="13" selection-start-line="7" selection-start-column="13" selection-end-line="7" selection-end-column="13" />
+                    <folding />
+                </state>
+            </provider>
+        </entry>
+        <entry file="file://$PROJECT_DIR$/src/main/java/com/microsoft/kafkaavailability/KafkaUtils.java">
+            <provider selected="true" editor-type-id="text-editor">
+                <state relative-caret-position="603">
+                    <caret line="59" column="47" selection-start-line="59" selection-start-column="47" selection-end-line="59" selection-end-column="47" />
+                    <folding />
+                </state>
+            </provider>
+        </entry>
+        <entry file="file://$PROJECT_DIR$/src/main/java/com/microsoft/kafkaavailability/KafkaError.java">
+            <provider selected="true" editor-type-id="text-editor">
+                <state relative-caret-position="68">
+                    <caret line="7" column="12" selection-start-line="7" selection-start-column="12" selection-end-line="7" selection-end-column="12" />
+                    <folding />
+                </state>
+            </provider>
+        </entry>
+        <entry file="file://$PROJECT_DIR$/src/main/java/com/microsoft/kafkaavailability/IPropertiesManager.java">
+            <provider selected="true" editor-type-id="text-editor">
+                <state relative-caret-position="85">
+                    <caret line="8" column="17" selection-start-line="8" selection-start-column="17" selection-end-line="8" selection-end-column="17" />
+                    <folding />
+                </state>
+            </provider>
+        </entry>
+        <entry file="file://$PROJECT_DIR$/src/main/java/com/microsoft/kafkaavailability/IProducer.java">
+            <provider selected="true" editor-type-id="text-editor">
+                <state relative-caret-position="68">
+                    <caret line="7" column="17" selection-start-line="7" selection-start-column="17" selection-end-line="7" selection-end-column="17" />
+                    <folding />
+                </state>
+            </provider>
+        </entry>
+        <entry file="file://$PROJECT_DIR$/src/main/java/com/microsoft/kafkaavailability/IMetaDataManager.java">
+            <provider selected="true" editor-type-id="text-editor">
+                <state relative-caret-position="102">
+                    <caret line="9" column="17" selection-start-line="9" selection-start-column="17" selection-end-line="9" selection-end-column="17" />
+                    <folding />
+                </state>
+            </provider>
+        </entry>
+        <entry file="file://$PROJECT_DIR$/src/main/java/com/microsoft/kafkaavailability/IConsumer.java">
+            <provider selected="true" editor-type-id="text-editor">
+                <state relative-caret-position="68">
+                    <caret line="7" column="17" selection-start-line="7" selection-start-column="17" selection-end-line="7" selection-end-column="17" />
+                    <folding />
+                </state>
+            </provider>
+        </entry>
+        <entry file="file://$PROJECT_DIR$/src/main/java/com/microsoft/kafkaavailability/BrokerInfo.java">
+            <provider selected="true" editor-type-id="text-editor">
+                <state relative-caret-position="85">
+                    <caret line="8" column="13" selection-start-line="8" selection-start-column="13" selection-end-line="8" selection-end-column="13" />
+                    <folding />
+                </state>
+            </provider>
+        </entry>
+        <entry file="file://$PROJECT_DIR$/src/main/resources/metadatamanagerProperties.json">
+            <provider selected="true" editor-type-id="text-editor">
+                <state relative-caret-position="85">
+                    <caret line="5" column="15" selection-start-line="5" selection-start-column="3" selection-end-line="5" selection-end-column="15" />
+                    <folding />
+                </state>
+            </provider>
+        </entry>
+        <entry file="file://$PROJECT_DIR$/src/main/java/com/microsoft/kafkaavailability/Consumer.java">
+            <provider selected="true" editor-type-id="text-editor">
+                <state relative-caret-position="645">
+                    <caret line="160" column="30" selection-start-line="160" selection-start-column="30" selection-end-line="160" selection-end-column="30" />
+                    <folding />
+                </state>
+            </provider>
+        </entry>
+        <entry file="file://$PROJECT_DIR$/src/main/java/com/microsoft/kafkaavailability/MetaDataManager.java">
+            <provider selected="true" editor-type-id="text-editor">
+                <state relative-caret-position="284">
+                    <caret line="82" column="104" selection-start-line="82" selection-start-column="12" selection-end-line="82" selection-end-column="104" />
+                    <folding />
+                </state>
+            </provider>
+        </entry>
+        <entry file="file://$PROJECT_DIR$/src/main/resources/consumerProperties.json">
+            <provider selected="true" editor-type-id="text-editor">
+                <state relative-caret-position="0">
+                    <caret line="0" column="0" selection-start-line="0" selection-start-column="0" selection-end-line="0" selection-end-column="0" />
+                    <folding />
+                </state>
+            </provider>
+        </entry>
+        <entry file="file://$PROJECT_DIR$/src/main/java/com/microsoft/kafkaavailability/Producer.java">
+            <provider selected="true" editor-type-id="text-editor">
+                <state relative-caret-position="1576">
+                    <caret line="116" column="57" selection-start-line="116" selection-start-column="39" selection-end-line="116" selection-end-column="57" />
+                    <folding />
+                </state>
+            </provider>
+        </entry>
+        <entry file="file://$PROJECT_DIR$/src/main/java/com/microsoft/kafkaavailability/metrics/AvailabilityGauge.java">
+            <provider selected="true" editor-type-id="text-editor">
+                <state relative-caret-position="221">
+                    <caret line="16" column="39" selection-start-line="16" selection-start-column="39" selection-end-line="16" selection-end-column="39" />
+                    <folding />
+                </state>
+            </provider>
+        </entry>
+        <entry file="file://$PROJECT_DIR$/src/main/java/com/microsoft/kafkaavailability/metrics/MetricNameEncoded.java">
+            <provider selected="true" editor-type-id="text-editor">
+                <state relative-caret-position="68">
+                    <caret line="7" column="13" selection-start-line="7" selection-start-column="13" selection-end-line="7" selection-end-column="13" />
+                    <folding />
+                </state>
+            </provider>
+        </entry>
+        <entry file="file://$PROJECT_DIR$/src/main/java/com/microsoft/kafkaavailability/metrics/SqlReporter.java">
+            <provider selected="true" editor-type-id="text-editor">
+                <state relative-caret-position="527">
+                    <caret line="101" column="0" selection-start-line="101" selection-start-column="0" selection-end-line="101" selection-end-column="0" />
+                    <folding />
+                </state>
+            </provider>
+        </entry>
+        <entry file="file://$PROJECT_DIR$/src/.idea/workspace.xml">
+            <provider selected="true" editor-type-id="text-editor">
+                <state relative-caret-position="-12627">
+                    <caret line="247" column="20" selection-start-line="247" selection-start-column="18" selection-end-line="247" selection-end-column="20" />
+                    <folding />
+                </state>
+            </provider>
+        </entry>
+        <entry file="file://$PROJECT_DIR$/src/main/java/com/microsoft/kafkaavailability/properties/MetaDataManagerProperties.java">
+            <provider selected="true" editor-type-id="text-editor">
+                <state relative-caret-position="221">
+                    <caret line="19" column="27" selection-start-line="19" selection-start-column="27" selection-end-line="19" selection-end-column="27" />
+                    <folding />
+                </state>
+            </provider>
+        </entry>
+        <entry file="file://$PROJECT_DIR$/src/main/java/com/microsoft/kafkaavailability/properties/ProducerProperties.java">
+            <provider selected="true" editor-type-id="text-editor">
+                <state relative-caret-position="68">
+                    <caret line="10" column="13" selection-start-line="10" selection-start-column="13" selection-end-line="10" selection-end-column="13" />
+                    <folding />
+                </state>
+            </provider>
+        </entry>
+        <entry file="file://$PROJECT_DIR$/src/main/java/com/microsoft/kafkaavailability/threads/ConsumerThread.java">
+            <provider selected="true" editor-type-id="text-editor">
+                <state relative-caret-position="216">
+                    <caret line="43" column="20" selection-start-line="43" selection-start-column="20" selection-end-line="43" selection-end-column="20" />
+                    <folding />
+                </state>
+            </provider>
+        </entry>
+        <entry file="file://$PROJECT_DIR$/src/main/java/com/microsoft/kafkaavailability/threads/LeaderInfoThread.java">
+            <provider selected="true" editor-type-id="text-editor">
+                <state relative-caret-position="561">
+                    <caret line="48" column="0" selection-start-line="48" selection-start-column="0" selection-end-line="48" selection-end-column="0" />
+                    <folding>
+                        <element signature="imports" expanded="true" />
+                    </folding>
+                </state>
+            </provider>
+        </entry>
+        <entry file="file://$PROJECT_DIR$/src/main/java/com/microsoft/kafkaavailability/threads/ProducerThread.java">
+            <provider selected="true" editor-type-id="text-editor">
+                <state relative-caret-position="243">
+                    <caret line="37" column="30" selection-start-line="37" selection-start-column="30" selection-end-line="37" selection-end-column="30" />
+                    <folding>
+                        <element signature="imports" expanded="false" />
+                    </folding>
+                </state>
+            </provider>
+        </entry>
+        <entry file="file://$PROJECT_DIR$/src/main/resources/appProperties.json">
+            <provider selected="true" editor-type-id="text-editor">
+                <state relative-caret-position="425">
+                    <caret line="25" column="1" selection-start-line="25" selection-start-column="1" selection-end-line="25" selection-end-column="1" />
+                    <folding />
+                </state>
+            </provider>
+        </entry>
+        <entry file="file://$PROJECT_DIR$/src/main/java/com/microsoft/kafkaavailability/threads/AvailabilityThread.java">
+            <provider selected="true" editor-type-id="text-editor">
+                <state relative-caret-position="534">
+                    <caret line="62" column="0" selection-start-line="62" selection-start-column="0" selection-end-line="62" selection-end-column="0" />
+                    <folding />
+                </state>
+            </provider>
+        </entry>
+        <entry file="file://$PROJECT_DIR$/src/main/java/com/microsoft/kafkaavailability/properties/AppProperties.java">
+            <provider selected="true" editor-type-id="text-editor">
+                <state relative-caret-position="425">
+                    <caret line="31" column="38" selection-start-line="31" selection-start-column="15" selection-end-line="31" selection-end-column="38" />
+                    <folding />
+                </state>
+            </provider>
+        </entry>
+        <entry file="file://$PROJECT_DIR$/src/main/java/com/microsoft/kafkaavailability/properties/ConsumerProperties.java">
+            <provider selected="true" editor-type-id="text-editor">
+                <state relative-caret-position="102">
+                    <caret line="12" column="20" selection-start-line="12" selection-start-column="20" selection-end-line="12" selection-end-column="20" />
+                    <folding />
+                </state>
+            </provider>
+        </entry>
+        <entry file="file://$PROJECT_DIR$/src/main/java/com/microsoft/kafkaavailability/discovery/CuratorManager.java">
+            <provider selected="true" editor-type-id="text-editor">
+                <state relative-caret-position="281">
+                    <caret line="86" column="39" selection-start-line="86" selection-start-column="37" selection-end-line="86" selection-end-column="39" />
+                    <folding />
+                </state>
+            </provider>
+        </entry>
+        <entry file="file://$PROJECT_DIR$/src/main/java/com/microsoft/kafkaavailability/discovery/CuratorClient.java">
+            <provider selected="true" editor-type-id="text-editor">
+                <state relative-caret-position="107">
+                    <caret line="20" column="13" selection-start-line="20" selection-start-column="13" selection-end-line="20" selection-end-column="13" />
+                    <folding />
+                </state>
+            </provider>
+        </entry>
+        <entry file="file://$PROJECT_DIR$/src/main/java/com/microsoft/kafkaavailability/discovery/ServiceUtil.java">
+            <provider selected="true" editor-type-id="text-editor">
+                <state relative-caret-position="277">
+                    <caret line="39" column="75" selection-start-line="39" selection-start-column="75" selection-end-line="39" selection-end-column="75" />
+                    <folding />
+                </state>
+            </provider>
+        </entry>
+        <entry file="file://$PROJECT_DIR$/src/main/java/com/microsoft/kafkaavailability/discovery/Constants.java">
+            <provider selected="true" editor-type-id="text-editor">
+                <state relative-caret-position="119">
+                    <caret line="10" column="17" selection-start-line="10" selection-start-column="17" selection-end-line="10" selection-end-column="17" />
+                    <folding />
+                </state>
+            </provider>
+        </entry>
+        <entry file="file://$PROJECT_DIR$/src/main/java/com/microsoft/kafkaavailability/discovery/CommonUtils.java">
+            <provider selected="true" editor-type-id="text-editor">
+                <state relative-caret-position="527">
+                    <caret line="43" column="13" selection-start-line="43" selection-start-column="13" selection-end-line="43" selection-end-column="13" />
+                    <folding />
+                </state>
+            </provider>
+        </entry>
+        <entry file="file://$PROJECT_DIR$/src/main/resources/log4j.properties">
+            <provider selected="true" editor-type-id="text-editor">
+                <state relative-caret-position="408">
+                    <caret line="24" column="11" selection-start-line="24" selection-start-column="11" selection-end-line="24" selection-end-column="11" />
+                    <folding />
+                </state>
+            </provider>
+        </entry>
+        <entry file="file://$PROJECT_DIR$/src/main/java/com/microsoft/kafkaavailability/App.java">
+            <provider selected="true" editor-type-id="text-editor">
+                <state relative-caret-position="-187">
+                    <caret line="59" column="65" selection-start-line="59" selection-start-column="65" selection-end-line="59" selection-end-column="65" />
+                    <folding />
+                </state>
+            </provider>
+        </entry>
+    </component>
 </project>